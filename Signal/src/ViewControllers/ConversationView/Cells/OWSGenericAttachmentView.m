--- conflicted
+++ resolved
@@ -149,14 +149,9 @@
 
     NSError *error;
     unsigned long long fileSize =
-<<<<<<< HEAD
-        [[NSFileManager defaultManager] attributesOfItemAtPath:[self.attachmentStream filePath] error:&error].fileSize;
-    OWSAssertDebug(!error);
-=======
         [[NSFileManager defaultManager] attributesOfItemAtPath:[self.attachmentStream originalFilePath] error:&error]
             .fileSize;
-    OWSAssert(!error);
->>>>>>> 654c98d8
+    OWSAssertDebug(!error);
     NSString *bottomText = [OWSFormat formatFileSize:fileSize];
     UILabel *bottomLabel = [UILabel new];
     self.bottomLabel = bottomLabel;
