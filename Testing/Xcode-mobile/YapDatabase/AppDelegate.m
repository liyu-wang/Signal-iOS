--- conflicted
+++ resolved
@@ -17,8 +17,8 @@
 
 @implementation AppDelegate
 {
-//	YapDatabase *database;
-//	YapDatabaseConnection *databaseConnection;
+	YapDatabase *database;
+	YapDatabaseConnection *databaseConnection;
 }
 
 - (BOOL)application:(UIApplication *)application didFinishLaunchingWithOptions:(NSDictionary *)launchOptions
@@ -38,12 +38,8 @@
 	dispatch_time_t popTime = dispatch_time(DISPATCH_TIME_NOW, (int64_t)(delayInSeconds * NSEC_PER_SEC));
 	dispatch_after(popTime, dispatch_get_main_queue(), ^(void){
 		
-<<<<<<< HEAD
-		[self debug];
-=======
 	//	[self debug];
 	//	[self debugOnTheFlyViews];
->>>>>>> d32c0118
 	});
 	
 	// Normal UI stuff
@@ -61,11 +57,7 @@
 }
 
 ////////////////////////////////////////////////////////////////////////////////////////////////////////////////////////
-<<<<<<< HEAD
-#pragma mark General Debugging
-=======
 #pragma mark Debugging Utilities
->>>>>>> d32c0118
 ////////////////////////////////////////////////////////////////////////////////////////////////////////////////////////
 
 - (NSString *)databasePath:(NSString *)suffix
@@ -89,75 +81,6 @@
 
 - (void)debug
 {
-<<<<<<< HEAD
-	if (YES) // Test YapDatabase
-	{
-		NSString *databasePath = [self databasePath:@"kv"];
-		
-		YapDatabase *database = [[YapDatabase alloc] initWithPath:databasePath];
-		
-		[[database newConnection] readWriteWithBlock:^(YapDatabaseReadWriteTransaction *transaction) {
-			
-			if ([transaction numberOfKeys] == 0)
-			{
-				NSUInteger count = 5;
-				NSLog(@"Adding %lu items...", (unsigned long)count);
-				
-				for (NSUInteger i = 0; i < count; i++)
-				{
-					NSString *key = [[NSUUID UUID] UUIDString];
-					NSString *obj = [[NSUUID UUID] UUIDString];
-					
-					[transaction setObject:obj forKey:key];
-				}
-			}
-			
-			NSLog(@"database.count = %lu", (unsigned long)[transaction numberOfKeys]);
-			
-			[transaction enumerateKeysAndObjectsUsingBlock:^(NSString *key, id object, BOOL *stop) {
-				
-				NSLog(@"key(%@) = object(%@)", key, object);
-			}];
-		}];
-	}
-	
-	if (YES) // Test YapCollectionsDatabase
-	{
-		NSString *databasePath = [self databasePath:@"ckv"];
-		
-		YapCollectionsDatabase *database = [[YapCollectionsDatabase alloc] initWithPath:databasePath];
-		
-		[[database newConnection] readWriteWithBlock:^(YapCollectionsDatabaseReadWriteTransaction *transaction) {
-			
-			if ([transaction numberOfKeysInAllCollections] == 0)
-			{
-				NSUInteger count = 5;
-				NSLog(@"Adding %lu items...", (unsigned long)count);
-				
-				for (NSUInteger i = 0; i < count; i++)
-				{
-					NSString *key = [[NSUUID UUID] UUIDString];
-					NSString *obj = [[NSUUID UUID] UUIDString];
-					
-					[transaction setObject:obj forKey:key inCollection:nil];
-				}
-			}
-			
-			NSLog(@"database.count = %lu", (unsigned long)[transaction numberOfKeysInAllCollections]);
-			
-			[transaction enumerateKeysAndObjectsInCollection:nil usingBlock:^(NSString *key, id object, BOOL *stop) {
-				
-				NSLog(@"key(%@) = object(%@)", key, object);
-			}];
-		}];
-	}
-}
-
-////////////////////////////////////////////////////////////////////////////////////////////////////////////////////////
-#pragma mark On-The-Fly Debugging
-////////////////////////////////////////////////////////////////////////////////////////////////////////////////////////
-/*
-=======
 	NSLog(@"Starting debug...");
 	
 	NSString *databasePath = [self databasePath:NSStringFromSelector(_cmd)];
@@ -189,7 +112,6 @@
 #pragma mark On-The-Fly Extensions Debugging
 ////////////////////////////////////////////////////////////////////////////////////////////////////////////////////////
 
->>>>>>> d32c0118
 - (void)debugOnTheFlyViews
 {
 	NSString *databasePath = [self databasePath:NSStringFromSelector(_cmd)];
@@ -323,5 +245,5 @@
 		NSLog(@"onTheFlyView.count = %lu", (unsigned long)count);
 	}];
 }
-*/
+
 @end