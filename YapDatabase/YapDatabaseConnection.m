
#import "YapDatabaseConnection.h"
#import "YapDatabaseConnectionState.h"
#import "YapDatabasePrivate.h"
#import "YapDatabaseExtensionPrivate.h"

#import "YapCollectionKey.h"
#import "YapCache.h"
#import "YapTouch.h"
#import "YapNull.h"
#import "YapSet.h"

#import "YapDatabaseString.h"
#import "YapDatabaseLogging.h"

#import <objc/runtime.h>
#import <mach/mach_time.h>
#import <libkern/OSAtomic.h>

#if TARGET_OS_IPHONE
#import <UIKit/UIKit.h>
#endif

#if ! __has_feature(objc_arc)
#warning This file must be compiled with ARC. Use -fobjc-arc flag (or convert project to ARC).
#endif

/**
 * Define log level for this file: OFF, ERROR, WARN, INFO, VERBOSE
 * See YapDatabaseLogging.h for more information.
**/
#if DEBUG
  static const int ydbLogLevel = YDB_LOG_LEVEL_INFO;
#else
  static const int ydbLogLevel = YDB_LOG_LEVEL_WARN;
#endif

static NSUInteger const UNLIMITED_CACHE_LIMIT = 0;
static NSUInteger const MIN_KEY_CACHE_LIMIT   = 500;


typedef BOOL (*IMP_NSThread_isMainThread)(id, SEL);
static IMP_NSThread_isMainThread ydb_NSThread_isMainThread;
static Class ydb_NSThread_Class;

NS_INLINE BOOL YDBIsMainThread()
{
	return ydb_NSThread_isMainThread(ydb_NSThread_Class, @selector(isMainThread));
}

@implementation YapDatabaseConnection {
@private
	
	uint64_t snapshot;
	
	id sharedKeySetForInternalChangeset;
	id sharedKeySetForExternalChangeset;
	
	YapDatabaseReadTransaction *longLivedReadTransaction;
	BOOL throwExceptionsForImplicitlyEndingLongLivedReadTransaction;
	NSMutableArray *pendingChangesets;
	NSMutableArray *processedChangesets;
	
	NSDictionary *registeredExtensions;
	BOOL registeredExtensionsChanged;
	
	NSDictionary *registeredMemoryTables;
	BOOL registeredMemoryTablesChanged;
	
	NSMutableDictionary *extensions;
	BOOL extensionsReady;
	id sharedKeySetForExtensions;
	
	sqlite3_stmt *beginTransactionStatement;
	sqlite3_stmt *commitTransactionStatement;
	sqlite3_stmt *rollbackTransactionStatement;
	
	sqlite3_stmt *yapGetDataForKeyStatement;   // Against "yap" database, for internal use
	sqlite3_stmt *yapSetDataForKeyStatement;   // Against "yap" database, for internal use
	sqlite3_stmt *yapRemoveForKeyStatement;    // Against "yap" database, for internal use
	sqlite3_stmt *yapRemoveExtensionStatement; // Against "yap" database, for internal use
	
	sqlite3_stmt *getCollectionCountStatement;
	sqlite3_stmt *getKeyCountForCollectionStatement;
	sqlite3_stmt *getKeyCountForAllStatement;
	sqlite3_stmt *getCountForRowidStatement;
	sqlite3_stmt *getRowidForKeyStatement;
	sqlite3_stmt *getKeyForRowidStatement;
	sqlite3_stmt *getDataForRowidStatement;
	sqlite3_stmt *getMetadataForRowidStatement;
	sqlite3_stmt *getAllForRowidStatement;
	sqlite3_stmt *getDataForKeyStatement;
	sqlite3_stmt *getMetadataForKeyStatement;
	sqlite3_stmt *getAllForKeyStatement;
	sqlite3_stmt *insertForRowidStatement;
	sqlite3_stmt *updateAllForRowidStatement;
	sqlite3_stmt *updateObjectForRowidStatement;
	sqlite3_stmt *updateMetadataForRowidStatement;
	sqlite3_stmt *removeForRowidStatement;
	sqlite3_stmt *removeCollectionStatement;
	sqlite3_stmt *removeAllStatement;
	sqlite3_stmt *enumerateCollectionsStatement;
	sqlite3_stmt *enumerateCollectionsForKeyStatement;
	sqlite3_stmt *enumerateKeysInCollectionStatement;
	sqlite3_stmt *enumerateKeysInAllCollectionsStatement;
	sqlite3_stmt *enumerateKeysAndMetadataInCollectionStatement;
	sqlite3_stmt *enumerateKeysAndMetadataInAllCollectionsStatement;
	sqlite3_stmt *enumerateKeysAndObjectsInCollectionStatement;
	sqlite3_stmt *enumerateKeysAndObjectsInAllCollectionsStatement;
	sqlite3_stmt *enumerateRowsInCollectionStatement;
	sqlite3_stmt *enumerateRowsInAllCollectionsStatement;
	
	OSSpinLock lock;
	BOOL writeQueueSuspended;
	BOOL activeReadWriteTransaction;
}

+ (void)load
{
	static BOOL loaded = NO;
	if (!loaded)
	{
		// Method swizzle:
		// Both 'extension:' and 'ext:' are designed to be the same method (with ext: shorthand for extension:).
		// So swap out the ext: method to point to extension:.
		
		Method extMethod = class_getInstanceMethod([self class], @selector(ext:));
		IMP extensionIMP = class_getMethodImplementation([self class], @selector(extension:));
		
		method_setImplementation(extMethod, extensionIMP);
		loaded = YES;
		
		// Optimized invocation of [NSThread isMainThread].
		// Benchmarks seem to indicate:
		// - ~30% performance improvement on the main thread
		// - ~50% performance improvement on background thread(s)
		
		ydb_NSThread_isMainThread = (IMP_NSThread_isMainThread)[NSThread methodForSelector:@selector(isMainThread)];
		ydb_NSThread_Class = [NSThread class];
	}
}

- (id)initWithDatabase:(YapDatabase *)inDatabase
{
	if ((self = [super init]))
	{
		database = inDatabase;
		connectionQueue = dispatch_queue_create("YapDatabaseConnection", NULL);
		
		IsOnConnectionQueueKey = &IsOnConnectionQueueKey;
		dispatch_queue_set_specific(connectionQueue, IsOnConnectionQueueKey, IsOnConnectionQueueKey, NULL);
		
	#if DEBUG
		throwExceptionsForImplicitlyEndingLongLivedReadTransaction = YES;
	#else
		throwExceptionsForImplicitlyEndingLongLivedReadTransaction = NO;
	#endif
		
		pendingChangesets = [[NSMutableArray alloc] init];
		processedChangesets = [[NSMutableArray alloc] init];
		
		sharedKeySetForInternalChangeset = [NSDictionary sharedKeySetForKeys:[self internalChangesetKeys]];
		sharedKeySetForExternalChangeset = [NSDictionary sharedKeySetForKeys:[self externalChangesetKeys]];
		sharedKeySetForExtensions        = [NSDictionary sharedKeySetForKeys:@[]];
		
		extensions = [[NSMutableDictionary alloc] init];
		
		YapDatabaseConnectionDefaults *defaults = [database connectionDefaults];
		
		NSUInteger keyCacheLimit = MIN_KEY_CACHE_LIMIT;
		
		if (defaults.objectCacheEnabled)
		{
			objectCacheLimit = defaults.objectCacheLimit;
			objectCache = [[YapCache alloc] initWithCountLimit:objectCacheLimit
			                                      keyCallbacks:[YapCollectionKey keyCallbacks]];
			objectCache.allowedKeyClasses = [NSSet setWithObject:[YapCollectionKey class]];
			
			if (keyCacheLimit != UNLIMITED_CACHE_LIMIT)
			{
				if (objectCacheLimit == UNLIMITED_CACHE_LIMIT)
					keyCacheLimit = UNLIMITED_CACHE_LIMIT;
				else
					keyCacheLimit = MAX(keyCacheLimit, objectCacheLimit);
			}
		}
		if (defaults.metadataCacheEnabled)
		{
			metadataCacheLimit = defaults.metadataCacheLimit;
			metadataCache = [[YapCache alloc] initWithCountLimit:metadataCacheLimit
			                                        keyCallbacks:[YapCollectionKey keyCallbacks]];
			metadataCache.allowedKeyClasses = [NSSet setWithObject:[YapCollectionKey class]];
			
			if (keyCacheLimit != UNLIMITED_CACHE_LIMIT)
			{
				if (metadataCacheLimit == UNLIMITED_CACHE_LIMIT)
					keyCacheLimit = UNLIMITED_CACHE_LIMIT;
				else
					keyCacheLimit = MAX(keyCacheLimit, objectCacheLimit);
			}
		}
		
		objectPolicy = defaults.objectPolicy;
		metadataPolicy = defaults.metadataPolicy;
		
	#if YapDatabaseEnforcePermittedTransactions
		self.permittedTransactions = YDB_AnyTransaction;
	#endif
		
		keyCache = [[YapCache alloc] initWithCountLimit:keyCacheLimit];
		keyCache.allowedKeyClasses = [NSSet setWithObject:[NSNumber class]];
		keyCache.allowedObjectClasses = [NSSet setWithObject:[YapCollectionKey class]];
		
		#if TARGET_OS_IPHONE
		self.autoFlushMemoryFlags = defaults.autoFlushMemoryFlags;
		#endif
		
		lock = OS_SPINLOCK_INIT;
		
		db = [database connectionPoolDequeue];
		if (db == NULL)
		{
			// Open the database connection.
			//
			// We use SQLITE_OPEN_NOMUTEX to use the multi-thread threading mode,
			// as we will be serializing access to the connection externally.
			
			int flags = SQLITE_OPEN_READWRITE | SQLITE_OPEN_CREATE | SQLITE_OPEN_NOMUTEX | SQLITE_OPEN_PRIVATECACHE;
			
			int status = sqlite3_open_v2([database.databasePath UTF8String], &db, flags, NULL);
			if (status != SQLITE_OK)
			{
				// Sometimes the open function returns a db to allow us to query it for the error message
				if (db) {
					YDBLogWarn(@"Error opening database: %d %s", status, sqlite3_errmsg(db));
				}
				else {
					YDBLogError(@"Error opening database: %d", status);
				}
			}
			else
			{
				// Set configurable pragmas
				
				YapDatabasePragmaSynchronous pragmaSynchronous = database.options.pragmaSynchronous;
				
				if (pragmaSynchronous == YapDatabasePragmaSynchronous_Off ||
				    pragmaSynchronous == YapDatabasePragmaSynchronous_Normal)
				{
					char *pragma_stmt = NULL;
					
					if (pragmaSynchronous == YapDatabasePragmaSynchronous_Off)
						pragma_stmt = "PRAGMA synchronous = OFF;";
					else
						pragma_stmt = "PRAGMA synchronous = NORMAL;";
				
					status = sqlite3_exec(db, pragma_stmt, NULL, NULL, NULL);
					if (status != SQLITE_OK)
					{
						YDBLogError(@"Error setting PRAGMA synchronous: %d %s", status, sqlite3_errmsg(db));
					}
				}
				
				// Disable autocheckpointing.
				//
				// YapDatabase has its own optimized checkpointing algorithm built-in.
				// It knows the state of every active connection for the database,
				// so it can invoke the checkpoint methods at the precise time
				// in which a checkpoint can be most effective.
				
				sqlite3_wal_autocheckpoint(db, 0);
				
				// Edge case workaround.
				//
				// If there's an active checkpoint operation,
				// then the very first time we call sqlite3_prepare_v2 on this db,
				// we sometimes get a SQLITE_BUSY error.
				//
				// This only seems to happen once, and only during the very first use of the db instance.
				// I'm still tyring to figure out exactly why this is.
				// For now I'm setting a busy timeout as a temporary workaround.
				//
				// Note: I've also tested setting a busy_handler which logs the number of times its called.
				// And in all my testing, I've only seen the busy_handler called once per db.
				
				sqlite3_busy_timeout(db, 50); // milliseconds
                
#ifdef SQLITE_HAS_CODEC
                // Configure SQLCipher encryption for the new database connection.
                [database configureEncryptionForDatabase:db];
#endif
			}
		}
		
		#if TARGET_OS_IPHONE
		[[NSNotificationCenter defaultCenter] addObserver:self
		                                         selector:@selector(didReceiveMemoryWarning:)
		                                             name:UIApplicationDidReceiveMemoryWarningNotification
		                                           object:nil];
		#endif
	}
	return self;
}

/**
 * This method will be invoked before any other method.
 * It can be used to do any setup that may be needed.
**/
- (void)prepare
{
	// This method is invoked from our connectionQueue, within the snapshotQueue.
	// Don't do anything expensive here that might tie up the snapshotQueue.
	
	snapshot               = [database snapshot];
	registeredExtensions   = [database registeredExtensions];
	registeredMemoryTables = [database registeredMemoryTables];
	extensionsOrder        = [database extensionsOrder];
	extensionDependencies  = [database extensionDependencies];
	
	extensionsReady = ([registeredExtensions count] == 0);
}

- (void)dealloc
{
	YDBLogVerbose(@"Dealloc <YapDatabaseConnection %p: databaseName=%@>",
	              self, [database.databasePath lastPathComponent]);
	
	dispatch_block_t block = ^{ @autoreleasepool {
		
		if (longLivedReadTransaction) {
			[self postReadTransaction:longLivedReadTransaction];
			longLivedReadTransaction = nil;
		}
	}};
	
	if (dispatch_get_specific(IsOnConnectionQueueKey))
		block();
	else
		dispatch_sync(connectionQueue, block);
	
	[[NSNotificationCenter defaultCenter] removeObserver:self];
	
	[extensions removeAllObjects];
	
	[self _flushStatements];
	
	if (db)
	{
		if (![database connectionPoolEnqueue:db])
		{
			int status = sqlite3_close(db);
			if (status != SQLITE_OK)
			{
				YDBLogError(@"Error in sqlite_close: %d %s", status, sqlite3_errmsg(db));
			}
		}
		
		db = NULL;
	}
	
	[database removeConnection:self];
	
#if !OS_OBJECT_USE_OBJC
	if (connectionQueue)
		dispatch_release(connectionQueue);
#endif
}

////////////////////////////////////////////////////////////////////////////////////////////////////////////////////////
#pragma mark Memory
////////////////////////////////////////////////////////////////////////////////////////////////////////////////////////

- (void)_flushStatements
{
	sqlite_finalize_null(&beginTransactionStatement);
	sqlite_finalize_null(&commitTransactionStatement);
	sqlite_finalize_null(&rollbackTransactionStatement);
	
	sqlite_finalize_null(&yapGetDataForKeyStatement);
	sqlite_finalize_null(&yapSetDataForKeyStatement);
	sqlite_finalize_null(&yapRemoveForKeyStatement);
	sqlite_finalize_null(&yapRemoveExtensionStatement);
	
	sqlite_finalize_null(&getCollectionCountStatement);
	sqlite_finalize_null(&getKeyCountForCollectionStatement);
	sqlite_finalize_null(&getKeyCountForAllStatement);
	sqlite_finalize_null(&getCountForRowidStatement);
	sqlite_finalize_null(&getRowidForKeyStatement);
	sqlite_finalize_null(&getKeyForRowidStatement);
	sqlite_finalize_null(&getDataForRowidStatement);
	sqlite_finalize_null(&getMetadataForRowidStatement);
	sqlite_finalize_null(&getAllForRowidStatement);
	sqlite_finalize_null(&getDataForKeyStatement);
	sqlite_finalize_null(&getMetadataForKeyStatement);
	sqlite_finalize_null(&getAllForKeyStatement);
	sqlite_finalize_null(&insertForRowidStatement);
	sqlite_finalize_null(&updateAllForRowidStatement);
	sqlite_finalize_null(&updateObjectForRowidStatement);
	sqlite_finalize_null(&updateMetadataForRowidStatement);
	sqlite_finalize_null(&removeForRowidStatement);
	sqlite_finalize_null(&removeCollectionStatement);
	sqlite_finalize_null(&removeAllStatement);
	sqlite_finalize_null(&enumerateCollectionsStatement);
	sqlite_finalize_null(&enumerateCollectionsForKeyStatement);
	sqlite_finalize_null(&enumerateKeysInCollectionStatement);
	sqlite_finalize_null(&enumerateKeysInAllCollectionsStatement);
	sqlite_finalize_null(&enumerateKeysAndMetadataInCollectionStatement);
	sqlite_finalize_null(&enumerateKeysAndMetadataInAllCollectionsStatement);
	sqlite_finalize_null(&enumerateKeysAndObjectsInCollectionStatement);
	sqlite_finalize_null(&enumerateKeysAndObjectsInAllCollectionsStatement);
	sqlite_finalize_null(&enumerateRowsInCollectionStatement);
	sqlite_finalize_null(&enumerateRowsInAllCollectionsStatement);
}

- (void)_flushMemoryWithFlags:(YapDatabaseConnectionFlushMemoryFlags)flags
{
	if (flags & YapDatabaseConnectionFlushMemoryFlags_Caches)
	{
		[keyCache removeAllObjects];
		[objectCache removeAllObjects];
		[metadataCache removeAllObjects];
	}
	
	if (flags & YapDatabaseConnectionFlushMemoryFlags_Statements)
	{
		[self _flushStatements];
	}
	
	[extensions enumerateKeysAndObjectsUsingBlock:^(id __unused extNameObj, id extConnectionObj, BOOL __unused *stop) {
		
		[(YapDatabaseExtensionConnection *)extConnectionObj _flushMemoryWithFlags:flags];
	}];
}

/**
 * This method may be used to flush the internal caches used by the connection,
 * as well as flushing pre-compiled sqlite statements.
 * Depending upon how often you use the database connection,
 * you may want to be more or less aggressive on how much stuff you flush.
 *
 * YapDatabaseConnectionFlushMemoryLevelNone (0):
 *     No-op. Doesn't flush any caches or anything from internal memory.
 *
 * YapDatabaseConnectionFlushMemoryLevelMild (1):
 *     Flushes the object cache and metadata cache.
 *
 * YapDatabaseConnectionFlushMemoryLevelModerate (2):
 *     Mild plus drops less common pre-compiled sqlite statements.
 *
 * YapDatabaseConnectionFlushMemoryLevelFull (3):
 *     Full flush of all caches and removes all pre-compiled sqlite statements.
**/
- (void)flushMemoryWithFlags:(YapDatabaseConnectionFlushMemoryFlags)flags
{
	dispatch_block_t block = ^{
		
		[self _flushMemoryWithFlags:flags];
	};
	
	if (dispatch_get_specific(IsOnConnectionQueueKey))
		block();
	else
		dispatch_async(connectionQueue, block);
}

#if TARGET_OS_IPHONE
- (void)didReceiveMemoryWarning:(NSNotification __unused *)notification
{
	[self flushMemoryWithFlags:[self autoFlushMemoryFlags]];
}
#endif

////////////////////////////////////////////////////////////////////////////////////////////////////////////////////////
#pragma mark Properties
////////////////////////////////////////////////////////////////////////////////////////////////////////////////////////

@synthesize database = database;
@synthesize name = _name;

#if YapDatabaseEnforcePermittedTransactions
@synthesize permittedTransactions = _mustUseAtomicProperty_permittedTransactions;
#endif

#if TARGET_OS_IPHONE
@synthesize autoFlushMemoryFlags;
#endif

- (BOOL)objectCacheEnabled
{
	__block BOOL result = NO;
	
	dispatch_block_t block = ^{
		result = (objectCache != nil);
	};
	
	if (dispatch_get_specific(IsOnConnectionQueueKey))
		block();
	else
		dispatch_sync(connectionQueue, block);
	
	return result;
}

- (void)setObjectCacheEnabled:(BOOL)flag
{
	dispatch_block_t block = ^{
		
		if (flag) // Enabled
		{
			if (objectCache == nil)
			{
				objectCache = [[YapCache alloc] initWithCountLimit:objectCacheLimit
				                                      keyCallbacks:[YapCollectionKey keyCallbacks]];
				objectCache.allowedKeyClasses = [NSSet setWithObject:[YapCollectionKey class]];
			}
		}
		else // Disabled
		{
			objectCache = nil;
		}
		
		[self updateKeyCacheLimit];
	};
	
	if (dispatch_get_specific(IsOnConnectionQueueKey))
		block();
	else
		dispatch_async(connectionQueue, block);
}

- (NSUInteger)objectCacheLimit
{
	__block NSUInteger result = 0;
	
	dispatch_block_t block = ^{
		result = objectCacheLimit;
	};
	
	if (dispatch_get_specific(IsOnConnectionQueueKey))
		block();
	else
		dispatch_sync(connectionQueue, block);
	
	return result;
}

- (void)setObjectCacheLimit:(NSUInteger)newObjectCacheLimit
{
	dispatch_block_t block = ^{
		
		if (objectCacheLimit != newObjectCacheLimit)
		{
			objectCacheLimit = newObjectCacheLimit;
			
			if (objectCache == nil)
			{
				// Limit changed, but objectCache is still disabled
			}
			else
			{
				objectCache.countLimit = objectCacheLimit;
				[self updateKeyCacheLimit];
			}
		}
	};
	
	if (dispatch_get_specific(IsOnConnectionQueueKey))
		block();
	else
		dispatch_async(connectionQueue, block);
}

- (BOOL)metadataCacheEnabled
{
	__block BOOL result = NO;
	
	dispatch_block_t block = ^{
		result = (metadataCache != nil);
	};
	
	if (dispatch_get_specific(IsOnConnectionQueueKey))
		block();
	else
		dispatch_sync(connectionQueue, block);
	
	return result;
}

- (void)setMetadataCacheEnabled:(BOOL)flag
{
	dispatch_block_t block = ^{
		
		if (flag) // Enabled
		{
			if (metadataCache == nil)
			{
				metadataCache = [[YapCache alloc] initWithCountLimit:metadataCacheLimit
				                                        keyCallbacks:[YapCollectionKey keyCallbacks]];
				metadataCache.allowedKeyClasses = [NSSet setWithObject:[YapCollectionKey class]];
			}
		}
		else // Disabled
		{
			metadataCache = nil;
		}
		
		[self updateKeyCacheLimit];
	};
	
	if (dispatch_get_specific(IsOnConnectionQueueKey))
		block();
	else
		dispatch_async(connectionQueue, block);
}

- (NSUInteger)metadataCacheLimit
{
	__block NSUInteger result = 0;
	
	dispatch_block_t block = ^{
		result = metadataCacheLimit;
	};
	
	if (dispatch_get_specific(IsOnConnectionQueueKey))
		block();
	else
		dispatch_sync(connectionQueue, block);
	
	return result;
}

- (void)setMetadataCacheLimit:(NSUInteger)newMetadataCacheLimit
{
	dispatch_block_t block = ^{
		
		if (metadataCacheLimit != newMetadataCacheLimit)
		{
			metadataCacheLimit = newMetadataCacheLimit;
			
			if (metadataCache == nil)
			{
				// Limit changed but metadataCache still disabled
			}
			else
			{
				metadataCache.countLimit = metadataCacheLimit;
				[self updateKeyCacheLimit];
			}
		}
	};
	
	if (dispatch_get_specific(IsOnConnectionQueueKey))
		block();
	else
		dispatch_async(connectionQueue, block);
}

- (YapDatabasePolicy)objectPolicy
{
	__block YapDatabasePolicy policy = YapDatabasePolicyContainment;
	
	dispatch_block_t block = ^{
		policy = objectPolicy;
	};
	
	if (dispatch_get_specific(IsOnConnectionQueueKey))
		block();
	else
		dispatch_sync(connectionQueue, block);
	
	return policy;
}

- (void)setObjectPolicy:(YapDatabasePolicy)newObjectPolicy
{
	dispatch_block_t block = ^{
		
		// sanity check
		switch (newObjectPolicy)
		{
			case YapDatabasePolicyContainment :
			case YapDatabasePolicyShare       :
			case YapDatabasePolicyCopy        : objectPolicy = newObjectPolicy; break;
			default                           : objectPolicy = YapDatabasePolicyContainment;
		}
	};
	
	if (dispatch_get_specific(IsOnConnectionQueueKey))
		block();
	else
		dispatch_async(connectionQueue, block);
}

- (YapDatabasePolicy)metadataPolicy
{
	__block YapDatabasePolicy policy = YapDatabasePolicyContainment;
	
	dispatch_block_t block = ^{
		policy = metadataPolicy;
	};
	
	if (dispatch_get_specific(IsOnConnectionQueueKey))
		block();
	else
		dispatch_sync(connectionQueue, block);
	
	return policy;
}

- (void)setMetadataPolicy:(YapDatabasePolicy)newMetadataPolicy
{
	dispatch_block_t block = ^{
		
		// sanity check
		switch (newMetadataPolicy)
		{
			case YapDatabasePolicyContainment :
			case YapDatabasePolicyShare       :
			case YapDatabasePolicyCopy        : metadataPolicy = newMetadataPolicy; break;
			default                           : metadataPolicy = YapDatabasePolicyContainment;
		}
	};
	
	if (dispatch_get_specific(IsOnConnectionQueueKey))
		block();
	else
		dispatch_async(connectionQueue, block);
}

- (uint64_t)snapshot
{
	__block uint64_t result = 0;
	
	dispatch_block_t block = ^{
		result = snapshot;
	};
	
	if (dispatch_get_specific(IsOnConnectionQueueKey))
		block();
	else
		dispatch_sync(connectionQueue, block);
	
	return result;
}

////////////////////////////////////////////////////////////////////////////////////////////////////////////////////////
#pragma mark Utilities
////////////////////////////////////////////////////////////////////////////////////////////////////////////////////////

- (void)updateKeyCacheLimit
{
	NSUInteger keyCacheLimit = MIN_KEY_CACHE_LIMIT;
	
	if (keyCacheLimit != UNLIMITED_CACHE_LIMIT)
	{
		if (objectCache)
		{
			if (objectCacheLimit == UNLIMITED_CACHE_LIMIT)
				keyCacheLimit = UNLIMITED_CACHE_LIMIT;
			else
				keyCacheLimit = MAX(keyCacheLimit, objectCacheLimit);
		}
	}
	
	if (keyCacheLimit != UNLIMITED_CACHE_LIMIT)
	{
		if (metadataCache)
		{
			if (objectCacheLimit == UNLIMITED_CACHE_LIMIT)
				keyCacheLimit = UNLIMITED_CACHE_LIMIT;
			else
				keyCacheLimit = MAX(keyCacheLimit, objectCacheLimit);
		}
	}
	
	keyCache.countLimit = keyCacheLimit;
}

////////////////////////////////////////////////////////////////////////////////////////////////////////////////////////
#pragma mark Statements
////////////////////////////////////////////////////////////////////////////////////////////////////////////////////////

- (sqlite3_stmt *)beginTransactionStatement
{
	sqlite3_stmt **statement = &beginTransactionStatement;
	if (*statement == NULL)
	{
		char *stmt = "BEGIN TRANSACTION;";
		int stmtLen = (int)strlen(stmt);
		
		int status = sqlite3_prepare_v2(db, stmt, stmtLen+1, statement, NULL);
		if (status != SQLITE_OK)
		{
			YDBLogError(@"Error creating '%@': %d %s", THIS_METHOD, status, sqlite3_errmsg(db));
		}
	}
	
	return *statement;
}

- (sqlite3_stmt *)commitTransactionStatement
{
	sqlite3_stmt **statement = &commitTransactionStatement;
	if (*statement == NULL)
	{
		char *stmt = "COMMIT TRANSACTION;";
		int stmtLen = (int)strlen(stmt);
		
		int status = sqlite3_prepare_v2(db, stmt, stmtLen+1, statement, NULL);
		if (status != SQLITE_OK)
		{
			YDBLogError(@"Error creating '%@': %d %s", THIS_METHOD, status, sqlite3_errmsg(db));
		}
	}
	
	return *statement;
}

- (sqlite3_stmt *)rollbackTransactionStatement
{
	sqlite3_stmt **statement = &rollbackTransactionStatement;
	if (*statement == NULL)
	{
		char *stmt = "ROLLBACK TRANSACTION;";
		int stmtLen = (int)strlen(stmt);
		
		int status = sqlite3_prepare_v2(db, stmt, stmtLen+1, statement, NULL);
		if (status != SQLITE_OK)
		{
			YDBLogError(@"Error creating '%@': %d %s", THIS_METHOD, status, sqlite3_errmsg(db));
		}
	}
	
	return *statement;
}

- (sqlite3_stmt *)yapGetDataForKeyStatement
{
	sqlite3_stmt **statement = &yapGetDataForKeyStatement;
	if (*statement == NULL)
	{
		char *stmt = "SELECT \"data\" FROM \"yap2\" WHERE \"extension\" = ? AND \"key\" = ?;";
		int stmtLen = (int)strlen(stmt);
		
		int status = sqlite3_prepare_v2(db, stmt, stmtLen+1, statement, NULL);
		if (status != SQLITE_OK)
		{
			YDBLogError(@"Error creating '%@': %d %s", THIS_METHOD, status, sqlite3_errmsg(db));
		}
	}
	
	return *statement;
}

- (sqlite3_stmt *)yapSetDataForKeyStatement
{
	sqlite3_stmt **statement = &yapSetDataForKeyStatement;
	if (*statement == NULL)
	{
		char *stmt = "INSERT OR REPLACE INTO \"yap2\" (\"extension\", \"key\", \"data\") VALUES (?, ?, ?);";
		int stmtLen = (int)strlen(stmt);
		
		int status = sqlite3_prepare_v2(db, stmt, stmtLen+1, statement, NULL);
		if (status != SQLITE_OK)
		{
			YDBLogError(@"Error creating '%@': %d %s", THIS_METHOD, status, sqlite3_errmsg(db));
		}
	}
	
	return *statement;
}

- (sqlite3_stmt *)yapRemoveForKeyStatement
{
	sqlite3_stmt **statement = &yapRemoveForKeyStatement;
	if (*statement == NULL)
	{
		char *stmt = "DELETE FROM \"yap2\" WHERE \"extension\" = ? AND \"key\" = ?;";
		int stmtLen = (int)strlen(stmt);
		
		int status = sqlite3_prepare_v2(db, stmt, stmtLen+1, statement, NULL);
		if (status != SQLITE_OK)
		{
			YDBLogError(@"Error creating '%@': %d %s", THIS_METHOD, status, sqlite3_errmsg(db));
		}
	}
	
	return *statement;
}

- (sqlite3_stmt *)yapRemoveExtensionStatement
{
	sqlite3_stmt **statement = &yapRemoveExtensionStatement;
	if (*statement == NULL)
	{
		char *stmt = "DELETE FROM \"yap2\" WHERE \"extension\" = ?;";
		int stmtLen = (int)strlen(stmt);
		
		int status = sqlite3_prepare_v2(db, stmt, stmtLen+1, statement, NULL);
		if (status != SQLITE_OK)
		{
			YDBLogError(@"Error creating '%@': %d %s", THIS_METHOD, status, sqlite3_errmsg(db));
		}
	}
	
	return *statement;
}

- (sqlite3_stmt *)getCollectionCountStatement
{
	sqlite3_stmt **statement = &getCollectionCountStatement;
	if (*statement == NULL)
	{
		char *stmt = "SELECT COUNT(DISTINCT collection) AS NumberOfRows FROM \"database2\";";
		int stmtLen = (int)strlen(stmt);
		
		int status = sqlite3_prepare_v2(db, stmt, stmtLen+1, statement, NULL);
		if (status != SQLITE_OK)
		{
			YDBLogError(@"Error creating '%@': %d %s", THIS_METHOD, status, sqlite3_errmsg(db));
		}
	}
	
	return *statement;
}

- (sqlite3_stmt *)getKeyCountForCollectionStatement
{
	sqlite3_stmt **statement = &getKeyCountForCollectionStatement;
	if (*statement == NULL)
	{
		char *stmt = "SELECT COUNT(*) AS NumberOfRows FROM \"database2\" WHERE \"collection\" = ?;";
		int stmtLen = (int)strlen(stmt);
		
		int status = sqlite3_prepare_v2(db, stmt, stmtLen+1, statement, NULL);
		if (status != SQLITE_OK)
		{
			YDBLogError(@"Error creating '%@': %d %s", THIS_METHOD, status, sqlite3_errmsg(db));
		}
	}
	
	return *statement;
}

- (sqlite3_stmt *)getKeyCountForAllStatement
{
	sqlite3_stmt **statement = &getKeyCountForAllStatement;
	if (*statement == NULL)
	{
		char *stmt = "SELECT COUNT(*) AS NumberOfRows FROM \"database2\";";
		int stmtLen = (int)strlen(stmt);
		
		int status = sqlite3_prepare_v2(db, stmt, stmtLen+1, statement, NULL);
		if (status != SQLITE_OK)
		{
			YDBLogError(@"Error creating '%@': %d %s", THIS_METHOD, status, sqlite3_errmsg(db));
		}
	}
	
	return *statement;
}

- (sqlite3_stmt *)getCountForRowidStatement
{
	sqlite3_stmt **statement = &getCountForRowidStatement;
	if (*statement == NULL)
	{
		char *stmt = "SELECT COUNT(*) AS NumberOfRows FROM \"database2\" WHERE \"rowid\" = ?;";
		int stmtLen = (int)strlen(stmt);
		
		int status = sqlite3_prepare_v2(db, stmt, stmtLen+1, statement, NULL);
		if (status != SQLITE_OK)
		{
			YDBLogError(@"Error creating '%@': %d %s", THIS_METHOD, status, sqlite3_errmsg(db));
		}
	}
	
	return *statement;
}

- (sqlite3_stmt *)getRowidForKeyStatement
{
	sqlite3_stmt **statement = &getRowidForKeyStatement;
	if (*statement == NULL)
	{
		char *stmt = "SELECT \"rowid\" FROM \"database2\" WHERE \"collection\" = ? AND \"key\" = ?;";
		int stmtLen = (int)strlen(stmt);
		
		int status = sqlite3_prepare_v2(db, stmt, stmtLen+1, statement, NULL);
		if (status != SQLITE_OK)
		{
			YDBLogError(@"Error creating '%@': %d %s", THIS_METHOD, status, sqlite3_errmsg(db));
		}
	}
	
	return *statement;
}

- (sqlite3_stmt *)getKeyForRowidStatement
{
	sqlite3_stmt **statement = &getKeyForRowidStatement;
	if (*statement == NULL)
	{
		char *stmt = "SELECT \"collection\", \"key\" FROM \"database2\" WHERE \"rowid\" = ?;";
		int stmtLen = (int)strlen(stmt);
		
		int status = sqlite3_prepare_v2(db, stmt, stmtLen+1, statement, NULL);
		if (status != SQLITE_OK)
		{
			YDBLogError(@"Error creating '%@': %d %s", THIS_METHOD, status, sqlite3_errmsg(db));
		}
	}
	
	return *statement;
}

- (sqlite3_stmt *)getDataForRowidStatement
{
	sqlite3_stmt **statement = &getDataForRowidStatement;
	if (*statement == NULL)
	{
		char *stmt = "SELECT \"data\" FROM \"database2\" WHERE \"rowid\" = ?;";
		int stmtLen = (int)strlen(stmt);
		
		int status = sqlite3_prepare_v2(db, stmt, stmtLen+1, statement, NULL);
		if (status != SQLITE_OK)
		{
			YDBLogError(@"Error creating '%@': %d %s", THIS_METHOD, status, sqlite3_errmsg(db));
		}
	}
	
	return *statement;
}

- (sqlite3_stmt *)getMetadataForRowidStatement
{
	sqlite3_stmt **statement = &getMetadataForRowidStatement;
	if (*statement == NULL)
	{
		char *stmt = "SELECT \"metadata\" FROM \"database2\" WHERE \"rowid\" = ?;";
		int stmtLen = (int)strlen(stmt);
		
		int status = sqlite3_prepare_v2(db, stmt, stmtLen+1, statement, NULL);
		if (status != SQLITE_OK)
		{
			YDBLogError(@"Error creating '%@': %d %s", THIS_METHOD, status, sqlite3_errmsg(db));
		}
	}
	
	return *statement;
}

- (sqlite3_stmt *)getAllForRowidStatement
{
	sqlite3_stmt **statement = &getAllForRowidStatement;
	if (*statement == NULL)
	{
		char *stmt = "SELECT \"data\", \"metadata\" FROM \"database2\" WHERE \"rowid\" = ?;";
		int stmtLen = (int)strlen(stmt);
		
		int status = sqlite3_prepare_v2(db, stmt, stmtLen+1, statement, NULL);
		if (status != SQLITE_OK)
		{
			YDBLogError(@"Error creating '%@': %d %s", THIS_METHOD, status, sqlite3_errmsg(db));
		}
	}
	
	return *statement;
}

- (sqlite3_stmt *)getDataForKeyStatement
{
	sqlite3_stmt **statement = &getDataForKeyStatement;
	if (*statement == NULL)
	{
		char *stmt = "SELECT \"data\" FROM \"database2\" WHERE \"collection\" = ? AND \"key\" = ?;";
		int stmtLen = (int)strlen(stmt);
		
		int status = sqlite3_prepare_v2(db, stmt, stmtLen+1, statement, NULL);
		if (status != SQLITE_OK)
		{
			YDBLogError(@"Error creating '%@': %d %s", THIS_METHOD, status, sqlite3_errmsg(db));
		}
	}
	
	return *statement;
}

- (sqlite3_stmt *)getMetadataForKeyStatement
{
	sqlite3_stmt **statement = &getMetadataForKeyStatement;
	if (*statement == NULL)
	{
		char *stmt = "SELECT \"metadata\" FROM \"database2\" WHERE \"collection\" = ? AND \"key\" = ?;";
		int stmtLen = (int)strlen(stmt);
		
		int status = sqlite3_prepare_v2(db, stmt, stmtLen+1, statement, NULL);
		if (status != SQLITE_OK)
		{
			YDBLogError(@"Error creating '%@': %d %s", THIS_METHOD, status, sqlite3_errmsg(db));
		}
	}
	
	return *statement;
}

- (sqlite3_stmt *)getAllForKeyStatement
{
	sqlite3_stmt **statement = &getAllForKeyStatement;
	if (*statement == NULL)
	{
		char *stmt = "SELECT \"data\", \"metadata\" FROM \"database2\" WHERE \"collection\" = ? AND \"key\" = ?;";
		int stmtLen = (int)strlen(stmt);
		
		int status = sqlite3_prepare_v2(db, stmt, stmtLen+1, statement, NULL);
		if (status != SQLITE_OK)
		{
			YDBLogError(@"Error creating '%@': %d %s", THIS_METHOD, status, sqlite3_errmsg(db));
		}
	}
	
	return *statement;
}

- (sqlite3_stmt *)insertForRowidStatement
{
	sqlite3_stmt **statement = &insertForRowidStatement;
	if (*statement == NULL)
	{
		char *stmt = "INSERT INTO \"database2\""
		             " (\"collection\", \"key\", \"data\", \"metadata\") VALUES (?, ?, ?, ?);";
		int stmtLen = (int)strlen(stmt);
		
		int status = sqlite3_prepare_v2(db, stmt, stmtLen+1, statement, NULL);
		if (status != SQLITE_OK)
		{
			YDBLogError(@"Error creating '%@': %d %s", THIS_METHOD, status, sqlite3_errmsg(db));
		}
	}
	
	return *statement;
}

- (sqlite3_stmt *)updateAllForRowidStatement
{
	sqlite3_stmt **statement = &updateAllForRowidStatement;
	if (*statement == NULL)
	{
		char *stmt = "UPDATE \"database2\" SET \"data\" = ?, \"metadata\" = ? WHERE \"rowid\" = ?;";
		int stmtLen = (int)strlen(stmt);
		
		int status = sqlite3_prepare_v2(db, stmt, stmtLen+1, statement, NULL);
		if (status != SQLITE_OK)
		{
			YDBLogError(@"Error creating '%@': %d %s", THIS_METHOD, status, sqlite3_errmsg(db));
		}
	}
	
	return *statement;
}

- (sqlite3_stmt *)updateObjectForRowidStatement
{
	sqlite3_stmt **statement = &updateObjectForRowidStatement;
	if (*statement == NULL)
	{
		char *stmt = "UPDATE \"database2\" SET \"data\" = ? WHERE \"rowid\" = ?;";
		int stmtLen = (int)strlen(stmt);
		
		int status = sqlite3_prepare_v2(db, stmt, stmtLen+1, statement, NULL);
		if (status != SQLITE_OK)
		{
			YDBLogError(@"Error creating '%@': %d %s", THIS_METHOD, status, sqlite3_errmsg(db));
		}
	}
	
	return *statement;
}

- (sqlite3_stmt *)updateMetadataForRowidStatement
{
	sqlite3_stmt **statement = &updateMetadataForRowidStatement;
	if (*statement == NULL)
	{
		char *stmt = "UPDATE \"database2\" SET \"metadata\" = ? WHERE \"rowid\" = ?;";
		int stmtLen = (int)strlen(stmt);
		
		int status = sqlite3_prepare_v2(db, stmt, stmtLen+1, statement, NULL);
		if (status != SQLITE_OK)
		{
			YDBLogError(@"Error creating '%@': %d %s", THIS_METHOD, status, sqlite3_errmsg(db));
		}
	}
	
	return *statement;
}

- (sqlite3_stmt *)removeForRowidStatement
{
	sqlite3_stmt **statement = &removeForRowidStatement;
	if (*statement == NULL)
	{
		char *stmt = "DELETE FROM \"database2\" WHERE \"rowid\" = ?;";
		int stmtLen = (int)strlen(stmt);
		
		int status = sqlite3_prepare_v2(db, stmt, stmtLen+1, statement, NULL);
		if (status != SQLITE_OK)
		{
			YDBLogError(@"Error creating '%@': %d %s", THIS_METHOD, status, sqlite3_errmsg(db));
		}
	}
	
	return *statement;
}

- (sqlite3_stmt *)removeCollectionStatement
{
	sqlite3_stmt **statement = &removeCollectionStatement;
	if (*statement == NULL)
	{
		char *stmt = "DELETE FROM \"database2\" WHERE \"collection\" = ?;";
		int stmtLen = (int)strlen(stmt);
		
		int status = sqlite3_prepare_v2(db, stmt, stmtLen+1, statement, NULL);
		if (status != SQLITE_OK)
		{
			YDBLogError(@"Error creating '%@': %d %s", THIS_METHOD, status, sqlite3_errmsg(db));
		}
	}
	
	return *statement;
}

- (sqlite3_stmt *)removeAllStatement
{
	sqlite3_stmt **statement = &removeAllStatement;
	if (*statement == NULL)
	{
		char *stmt = "DELETE FROM \"database2\";";
		int stmtLen = (int)strlen(stmt);
		
		int status = sqlite3_prepare_v2(db, stmt, stmtLen+1, statement, NULL);
		if (status != SQLITE_OK)
		{
			YDBLogError(@"Error creating '%@': %d %s", THIS_METHOD, status, sqlite3_errmsg(db));
		}
	}
	
	return *statement;
}

- (sqlite3_stmt *)enumerateCollectionsStatement
{
	sqlite3_stmt **statement = &enumerateCollectionsStatement;
	if (*statement == NULL)
	{
		char *stmt = "SELECT DISTINCT \"collection\" FROM \"database2\";";
		int stmtLen = (int)strlen(stmt);
		
		int status = sqlite3_prepare_v2(db, stmt, stmtLen+1, statement, NULL);
		if (status != SQLITE_OK)
		{
			YDBLogError(@"Error creating '%@': %d %s", THIS_METHOD, status, sqlite3_errmsg(db));
		}
	}
	
	return *statement;
}

- (sqlite3_stmt *)enumerateCollectionsForKeyStatement
{
	sqlite3_stmt **statement = &enumerateCollectionsForKeyStatement;
	if (*statement == NULL)
	{
		char *stmt = "SELECT \"collection\" FROM \"database2\" WHERE \"key\" = ?;";
		int stmtLen = (int)strlen(stmt);
		
		int status = sqlite3_prepare_v2(db, stmt, stmtLen+1, statement, NULL);
		if (status != SQLITE_OK)
		{
			YDBLogError(@"Error creating '%@': %d %s", THIS_METHOD, status, sqlite3_errmsg(db));
		}
	}
	
	return *statement;
}

- (sqlite3_stmt *)enumerateKeysInCollectionStatement
{
	sqlite3_stmt **statement = &enumerateKeysInCollectionStatement;
	if (*statement == NULL)
	{
		char *stmt = "SELECT \"rowid\", \"key\" FROM \"database2\" WHERE \"collection\" = ?;";
		int stmtLen = (int)strlen(stmt);
		
		int status = sqlite3_prepare_v2(db, stmt, stmtLen+1, statement, NULL);
		if (status != SQLITE_OK)
		{
			YDBLogError(@"Error creating '%@': %d %s", THIS_METHOD, status, sqlite3_errmsg(db));
		}
	}
	
	return *statement;
}

- (sqlite3_stmt *)enumerateKeysInAllCollectionsStatement
{
	sqlite3_stmt **statement = &enumerateKeysInAllCollectionsStatement;
	if (*statement == NULL)
	{
		char *stmt = "SELECT \"rowid\", \"collection\", \"key\" FROM \"database2\";";
		int stmtLen = (int)strlen(stmt);
		
		int status = sqlite3_prepare_v2(db, stmt, stmtLen+1, statement, NULL);
		if (status != SQLITE_OK)
		{
			YDBLogError(@"Error creating '%@': %d %s", THIS_METHOD, status, sqlite3_errmsg(db));
		}
	}
	
	return *statement;
}

- (sqlite3_stmt *)enumerateKeysAndMetadataInCollectionStatement
{
	sqlite3_stmt **statement = &enumerateKeysAndMetadataInCollectionStatement;
	if (*statement == NULL)
	{
		char *stmt = "SELECT \"rowid\", \"key\", \"metadata\" FROM \"database2\" WHERE collection = ?;";
		int stmtLen = (int)strlen(stmt);
		
		int status = sqlite3_prepare_v2(db, stmt, stmtLen+1, statement, NULL);
		if (status != SQLITE_OK)
		{
			YDBLogError(@"Error creating '%@': %d %s", THIS_METHOD, status, sqlite3_errmsg(db));
		}
	}
	
	return *statement;
}

- (sqlite3_stmt *)enumerateKeysAndMetadataInAllCollectionsStatement
{
	sqlite3_stmt **statement = &enumerateKeysAndMetadataInAllCollectionsStatement;
	if (*statement == NULL)
	{
		char *stmt = "SELECT \"rowid\", \"collection\", \"key\", \"metadata\""
		             " FROM \"database2\" ORDER BY \"collection\" ASC;";
		int stmtLen = (int)strlen(stmt);
		
		int status = sqlite3_prepare_v2(db, stmt, stmtLen+1, statement, NULL);
		if (status != SQLITE_OK)
		{
			YDBLogError(@"Error creating '%@': %d %s", THIS_METHOD, status, sqlite3_errmsg(db));
		}
	}
	
	return *statement;
}

- (sqlite3_stmt *)enumerateKeysAndObjectsInCollectionStatement
{
	sqlite3_stmt **statement = &enumerateKeysAndObjectsInCollectionStatement;
	if (*statement == NULL)
	{
		char *stmt = "SELECT \"rowid\", \"key\", \"data\" FROM \"database2\" WHERE \"collection\" = ?;";
		int stmtLen = (int)strlen(stmt);
		
		int status = sqlite3_prepare_v2(db, stmt, stmtLen+1, statement, NULL);
		if (status != SQLITE_OK)
		{
			YDBLogError(@"Error creating '%@': %d %s", THIS_METHOD, status, sqlite3_errmsg(db));
		}
	}
	
	return *statement;
}

- (sqlite3_stmt *)enumerateKeysAndObjectsInAllCollectionsStatement
{
	sqlite3_stmt **statement = &enumerateKeysAndObjectsInAllCollectionsStatement;
	if (*statement == NULL)
	{
		char *stmt = "SELECT \"rowid\", \"collection\", \"key\", \"data\""
		             " FROM \"database2\" ORDER BY \"collection\" ASC;";
		int stmtLen = (int)strlen(stmt);
		
		int status = sqlite3_prepare_v2(db, stmt, stmtLen+1, statement, NULL);
		if (status != SQLITE_OK)
		{
			YDBLogError(@"Error creating '%@': %d %s", THIS_METHOD, status, sqlite3_errmsg(db));
		}
	}
	
	return *statement;
}

- (sqlite3_stmt *)enumerateRowsInCollectionStatement
{
	sqlite3_stmt **statement = &enumerateRowsInCollectionStatement;
	if (*statement == NULL)
	{
		char *stmt = "SELECT \"rowid\", \"key\", \"data\", \"metadata\" FROM \"database2\" WHERE \"collection\" = ?;";
		int stmtLen = (int)strlen(stmt);
		
		int status = sqlite3_prepare_v2(db, stmt, stmtLen+1, statement, NULL);
		if (status != SQLITE_OK)
		{
			YDBLogError(@"Error creating '%@': %d %s", THIS_METHOD, status, sqlite3_errmsg(db));
		}
	}
	
	return *statement;
}

- (sqlite3_stmt *)enumerateRowsInAllCollectionsStatement
{
	sqlite3_stmt **statement = &enumerateRowsInAllCollectionsStatement;
	if (*statement == NULL)
	{
		char *stmt =
		    "SELECT \"rowid\", \"collection\", \"key\", \"data\", \"metadata\""
		    " FROM \"database2\" ORDER BY \"collection\" ASC;";
		int stmtLen = (int)strlen(stmt);
		
		int status = sqlite3_prepare_v2(db, stmt, stmtLen+1, statement, NULL);
		if (status != SQLITE_OK)
		{
			YDBLogError(@"Error creating '%@': %d %s", THIS_METHOD, status, sqlite3_errmsg(db));
		}
	}
	
	return *statement;
}

////////////////////////////////////////////////////////////////////////////////////////////////////////////////////////
#pragma mark Transactions
////////////////////////////////////////////////////////////////////////////////////////////////////////////////////////

/**
 * Read-only access to the database.
 *
 * The given block can run concurrently with sibling connections,
 * regardless of whether the sibling connections are executing read-only or read-write transactions.
 *
 * The only time this method ever blocks is if another thread is currently using this connection instance
 * to execute a readBlock or readWriteBlock. Recall that you may create multiple connections for concurrent access.
 *
 * This method is synchronous.
**/
- (void)readWithBlock:(void (^)(YapDatabaseReadTransaction *))block
{
#if YapDatabaseEnforcePermittedTransactions
	YapDatabasePermittedTransactions flags = self.permittedTransactions;
	if ((flags & YDB_MainThreadOnly) && !YDBIsMainThread())
	{
		@throw [self nonMainThreadException];
	}
	if (!(flags & YDB_SyncReadTransaction))
	{
		@throw [self unpermittedTransactionException:YDB_SyncReadTransaction];
	}
#endif
	
	dispatch_sync(connectionQueue, ^{ @autoreleasepool {
		
		if (longLivedReadTransaction)
		{
			block(longLivedReadTransaction);
		}
		else
		{
			YapDatabaseReadTransaction *transaction = [self newReadTransaction];
		
			[self preReadTransaction:transaction];
			block(transaction);
			[self postReadTransaction:transaction];
		}
	}});
}

/**
 * Read-write access to the database.
 * 
 * Only a single read-write block can execute among all sibling connections.
 * Thus this method may block if another sibling connection is currently executing a read-write block.
 * 
 * This method is synchronous.
**/
- (void)readWriteWithBlock:(void (^)(YapDatabaseReadWriteTransaction *transaction))block
{
#if YapDatabaseEnforcePermittedTransactions
	YapDatabasePermittedTransactions flags = self.permittedTransactions;
	if ((flags & YDB_MainThreadOnly) && !YDBIsMainThread())
	{
		@throw [self nonMainThreadException];
	}
	if (!(flags & YDB_SyncReadWriteTransaction))
	{
		@throw [self unpermittedTransactionException:YDB_SyncReadWriteTransaction];
	}
#endif
	
	// Order matters.
	// First go through the serial connection queue.
	// Then go through serial write queue for the database.
	//
	// Once we're inside the database writeQueue, we know that we are the only write transaction.
	// No other transaction can possibly modify the database except us, even in other connections.
	
	dispatch_sync(connectionQueue, ^{
		
		if (longLivedReadTransaction)
		{
			if (throwExceptionsForImplicitlyEndingLongLivedReadTransaction)
			{
				@throw [self implicitlyEndingLongLivedReadTransactionException];
			}
			else
			{
				YDBLogWarn(@"Implicitly ending long-lived read transaction on connection %@, database %@",
				           self, database);
				
				[self endLongLivedReadTransaction];
			}
		}
		
		__preWriteQueue(self);
		dispatch_sync(database->writeQueue, ^{ @autoreleasepool {
			
			YapDatabaseReadWriteTransaction *transaction = [self newReadWriteTransaction];
			
			[self preReadWriteTransaction:transaction];
			block(transaction);
			[self postReadWriteTransaction:transaction];
			
		}}); // End dispatch_sync(database->writeQueue)
		__postWriteQueue(self);
	});      // End dispatch_sync(connectionQueue)
}

/**
 * Read-only access to the database.
 *
 * The given block can run concurrently with sibling connections,
 * regardless of whether the sibling connections are executing read-only or read-write transactions.
 *
 * This method is asynchronous.
**/
- (void)asyncReadWithBlock:(void (^)(YapDatabaseReadTransaction *transaction))block
{
	[self asyncReadWithBlock:block completionQueue:NULL completionBlock:NULL];
}

/**
 * Read-write access to the database.
 *
 * The given block can run concurrently with sibling connections,
 * regardless of whether the sibling connections are executing read-only or read-write transactions.
 *
 * This method is asynchronous.
 * 
 * An optional completion block may be used.
 * The completionBlock will be invoked on the main thread (dispatch_get_main_queue()).
**/
- (void)asyncReadWithBlock:(void (^)(YapDatabaseReadTransaction *transaction))block
           completionBlock:(dispatch_block_t)completionBlock
{
	[self asyncReadWithBlock:block completionQueue:NULL completionBlock:completionBlock];
}

/**
 * Read-write access to the database.
 *
 * The given block can run concurrently with sibling connections,
 * regardless of whether the sibling connections are executing read-only or read-write transactions.
 *
 * This method is asynchronous.
 * 
 * An optional completion block may be used.
 * Additionally the dispatch_queue to invoke the completion block may also be specified.
 * If NULL, dispatch_get_main_queue() is automatically used.
**/
- (void)asyncReadWithBlock:(void (^)(YapDatabaseReadTransaction *transaction))block
           completionQueue:(dispatch_queue_t)completionQueue
           completionBlock:(dispatch_block_t)completionBlock
{
#if YapDatabaseEnforcePermittedTransactions
	YapDatabasePermittedTransactions flags = self.permittedTransactions;
	if ((flags & YDB_MainThreadOnly) && !YDBIsMainThread())
	{
		@throw [self nonMainThreadException];
	}
	if (!(flags & YDB_AsyncReadTransaction))
	{
		@throw [self unpermittedTransactionException:YDB_AsyncReadTransaction];
	}
#endif
	
	if (completionQueue == NULL && completionBlock != NULL)
		completionQueue = dispatch_get_main_queue();
	
	dispatch_async(connectionQueue, ^{ @autoreleasepool {
		
		if (longLivedReadTransaction)
		{
			block(longLivedReadTransaction);
		}
		else
		{
			YapDatabaseReadTransaction *transaction = [self newReadTransaction];
			
			[self preReadTransaction:transaction];
			block(transaction);
			[self postReadTransaction:transaction];
		}
		
		if (completionBlock)
			dispatch_async(completionQueue, completionBlock);
	}});
}

/**
 * DEPRECATED in v2.5
 *
 * The syntax has been changed in order to make the code easier to read.
 * In the past the code would end up looking like this:
 *
 * [databaseConnection asyncReadWriteWithBlock:^(YapDatabaseReadWriteTransaction *transaction){
 *     // 100 lines of code here
 * } completionBlock:^{
 *     // 50 lines of code here
 * }
 * completionQueue:importantQueue]; <-- Very hidden in code. Often overlooked.
 *
 * The new syntax puts the completionQueue declaration before the completionBlock declaration.
 * Since the two are intricately linked, they should be next to each other in code.
 * Then end result is much easier to read:
 *
 * [databaseConnection asyncReadWriteWithBlock:^(YapDatabaseReadWriteTransaction *transaction){
 *     // 100 lines of code here
 * }
 * completionQueue:importantQueue <-- Easier to see
 * completionBlock:^{
 *     // 50 lines of code here
 * }];
**/
- (void)asyncReadWithBlock:(void (^)(YapDatabaseReadTransaction *transaction))block
           completionBlock:(dispatch_block_t)completionBlock
           completionQueue:(dispatch_queue_t)completionQueue
{
	[self asyncReadWithBlock:block completionQueue:completionQueue completionBlock:completionBlock];
}

/**
 * Read-write access to the database.
 * 
 * Only a single read-write block can execute among all sibling connections.
 * Thus this method may block if another sibling connection is currently executing a read-write block.
 * 
 * This method is asynchronous.
**/
- (void)asyncReadWriteWithBlock:(void (^)(YapDatabaseReadWriteTransaction *transaction))block
{
	[self asyncReadWriteWithBlock:block completionQueue:NULL completionBlock:NULL];
}

/**
 * Read-write access to the database.
 *
 * Only a single read-write block can execute among all sibling connections.
 * Thus the execution of the block may be delayted if another sibling connection
 * is currently executing a read-write block.
 *
 * This method is asynchronous.
 * 
 * An optional completion block may be used.
 * The completionBlock will be invoked on the main thread (dispatch_get_main_queue()).
**/
- (void)asyncReadWriteWithBlock:(void (^)(YapDatabaseReadWriteTransaction *transaction))block
                completionBlock:(dispatch_block_t)completionBlock
{
	[self asyncReadWriteWithBlock:block completionQueue:NULL completionBlock:completionBlock];
}

/**
 * Read-write access to the database.
 *
 * Only a single read-write block can execute among all sibling connections.
 * Thus the execution of the block may be delayted if another sibling connection
 * is currently executing a read-write block.
 *
 * This method is asynchronous.
 * 
 * An optional completion block may be used.
 * Additionally the dispatch_queue to invoke the completion block may also be specified.
 * If NULL, dispatch_get_main_queue() is automatically used.
**/
- (void)asyncReadWriteWithBlock:(void (^)(YapDatabaseReadWriteTransaction *transaction))block
                completionQueue:(dispatch_queue_t)completionQueue
                completionBlock:(dispatch_block_t)completionBlock
{
#if YapDatabaseEnforcePermittedTransactions
	YapDatabasePermittedTransactions flags = self.permittedTransactions;
	if ((flags & YDB_MainThreadOnly) && !YDBIsMainThread())
	{
		@throw [self nonMainThreadException];
	}
	if (!(flags & YDB_AsyncReadWriteTransaction))
	{
		@throw [self unpermittedTransactionException:YDB_AsyncReadWriteTransaction];
	}
#endif
	
	if (completionQueue == NULL && completionBlock != NULL)
		completionQueue = dispatch_get_main_queue();
	
	// Order matters.
	// First go through the serial connection queue.
	// Then go through serial write queue for the database.
	//
	// Once we're inside the database writeQueue, we know that we are the only write transaction.
	// No other transaction can possibly modify the database except us, even in other connections.
	
	dispatch_async(connectionQueue, ^{
		
		if (longLivedReadTransaction)
		{
			if (throwExceptionsForImplicitlyEndingLongLivedReadTransaction)
			{
				@throw [self implicitlyEndingLongLivedReadTransactionException];
			}
			else
			{
				YDBLogWarn(@"Implicitly ending long-lived read transaction on connection %@, database %@",
				           self, database);
				
				[self endLongLivedReadTransaction];
			}
		}
		
		__preWriteQueue(self);
		dispatch_sync(database->writeQueue, ^{ @autoreleasepool {
			
			YapDatabaseReadWriteTransaction *transaction = [self newReadWriteTransaction];
			
			[self preReadWriteTransaction:transaction];
			block(transaction);
			[self postReadWriteTransaction:transaction];
			
			if (completionBlock)
				dispatch_async(completionQueue, completionBlock);
			
		}}); // End dispatch_sync(database->writeQueue)
		__postWriteQueue(self);
	});      // End dispatch_async(connectionQueue)
}

/**
 * DEPRECATED in v2.5
 *
 * The syntax has been changed in order to make the code easier to read.
 * In the past the code would end up looking like this:
 *
 * [databaseConnection asyncReadWriteWithBlock:^(YapDatabaseReadWriteTransaction *transaction){
 *     // 100 lines of code here
 * } completionBlock:^{
 *     // 50 lines of code here
 * }
 * completionQueue:importantQueue]; <-- Very hidden in code. Often overlooked.
 *
 * The new syntax puts the completionQueue declaration before the completionBlock declaration.
 * Since the two are intricately linked, they should be next to each other in code.
 * Then end result is much easier to read:
 *
 * [databaseConnection asyncReadWriteWithBlock:^(YapDatabaseReadWriteTransaction *transaction){
 *     // 100 lines of code here
 * }
 * completionQueue:importantQueue <-- Easier to see
 * completionBlock:^{
 *     // 50 lines of code here
 * }];
**/
- (void)asyncReadWriteWithBlock:(void (^)(YapDatabaseReadWriteTransaction *transaction))block
                completionBlock:(dispatch_block_t)completionBlock
                completionQueue:(dispatch_queue_t)completionQueue
{
	[self asyncReadWriteWithBlock:block completionQueue:completionQueue completionBlock:completionBlock];
}

////////////////////////////////////////////////////////////////////////////////////////////////////////////////////////
#pragma mark Transaction States
////////////////////////////////////////////////////////////////////////////////////////////////////////////////////////

/**
 * Required method.
 * Returns the proper type of transaction for this connection class.
**/
- (YapDatabaseReadTransaction *)newReadTransaction
{
	return [[YapDatabaseReadTransaction alloc] initWithConnection:self isReadWriteTransaction:NO];
}

/**
 * Required method.
 * Returns the proper type of transaction for this connection class.
**/
- (YapDatabaseReadWriteTransaction *)newReadWriteTransaction
{
	return [[YapDatabaseReadWriteTransaction alloc] initWithConnection:self isReadWriteTransaction:YES];
}

/**
 * This method executes the state transition steps required before executing a read-only transaction block.
 * 
 * This method must be invoked from within the connectionQueue.
**/
- (void)preReadTransaction:(YapDatabaseReadTransaction *)transaction
{
	// Pre-Read-Transaction: Step 1 of 3
	//
	// Execute "BEGIN TRANSACTION" on database connection.
	// This is actually a deferred transaction, meaning the sqlite connection won't actually
	// acquire a shared read lock until it executes a select statement.
	// There are alternatives to this, including a "begin immediate transaction".
	// However, this doesn't do what we want. Instead it blocks other read-only transactions.
	// The deferred transaction is actually what we want, as many read-only transactions only
	// hit our in-memory caches. Thus we avoid sqlite machinery when unneeded.
	
	[transaction beginTransaction];
		
	dispatch_sync(database->snapshotQueue, ^{ @autoreleasepool {
		
		// Pre-Read-Transaction: Step 2 of 3
		//
		// Update our connection state within the state table.
		//
		// First we need to mark this connection as being within a read-only transaction.
		// We do this by marking a "yap-level" shared read lock flag.
		//
		// Now recall from step 1 that our "sql-level" transaction is deferred.
		// The sql internals won't actually acquire the shared read lock until a we perform a select.
		// If there are write transactions in progress, this is a big problem for us.
		// Here's why:
		//
		// We have an in-memory snapshot via the caches.
		// This is kept in-sync with what's on disk (in the sqlite database file).
		// But what happens if the write transaction commits its changes before we perform our select statement?
		// Our select statement would acquire a different snapshot than our in-memory snapshot.
		// Thus, we look to see if there are any write transactions.
		// If there are, then we immediately acquire the "sql-level" shared read lock.
		
		BOOL hasActiveWriteTransaction = NO;
		YapDatabaseConnectionState *myState = nil;
		
		for (YapDatabaseConnectionState *state in database->connectionStates)
		{
			if (state->connection == self)
			{
				myState = state;
				myState->activeReadTransaction = YES;
			}
			else if (state->activeWriteTransaction)
			{
				hasActiveWriteTransaction = YES;
			}
		}
		
		NSAssert(myState != nil, @"Missing state in database->connectionStates");
		
		// Pre-Read-Transaction: Step 3 of 3
		//
		// Update our in-memory data (caches, etc) if needed.
		
		if (hasActiveWriteTransaction || longLivedReadTransaction)
		{
			// If this is for a longLivedReadTransaction,
			// then we need to immediately acquire a "sql-level" snapshot.
			//
			// Otherwise if there is a write transaction in progress,
			// then it's not safe to proceed until we acquire a "sql-level" snapshot.
			//
			// During this process we need to ensure that our "yap-level" snapshot of the in-memory data (caches, etc)
			// is in sync with our "sql-level" snapshot of the database.
			//
			// We can check this by comparing the connection's snapshot ivar with
			// the snapshot read from disk (via sqlite select).
			//
			// If the two match then our snapshots are in sync.
			// If they don't then we need to get caught up by processing changesets.
			
			uint64_t yapSnapshot = snapshot;
			uint64_t sqlSnapshot = [self readSnapshotFromDatabase];
			
			if (yapSnapshot < sqlSnapshot)
			{
				// The transaction can see the sqlite commit from another transaction,
				// and it hasn't processed the changeset(s) yet. We need to process them now.
				
				NSArray *changesets = [database pendingAndCommittedChangesSince:yapSnapshot until:sqlSnapshot];
				
				for (NSDictionary *changeset in changesets)
				{
					[self noteCommittedChanges:changeset];
				}
				
				// The noteCommittedChanges method (invoked above) updates our 'snapshot' variable.
				NSAssert(snapshot == sqlSnapshot,
				         @"Invalid connection state in preReadTransaction: snapshot(%llu) != sqlSnapshot(%llu): %@",
				         snapshot, sqlSnapshot, changesets);
			}
			
			myState->longLivedReadTransaction = (longLivedReadTransaction != nil);
			myState->sqlLevelSharedReadLock = YES;
			needsMarkSqlLevelSharedReadLock = NO;
		}
		else
		{
			// There is NOT a write transaction in progress.
			// Thus we are safe to proceed with only a "yap-level" snapshot.
			//
			// However, we MUST ensure that our "yap-level" snapshot of the in-memory data (caches, etc)
			// are in sync with the rest of the system.
			//
			// That is, our connection may have started its transaction before it was
			// able to process a changeset from a sibling connection.
			// If this is the case then we need to get caught up by processing the changeset(s).
			
			uint64_t localSnapshot = snapshot;
			uint64_t globalSnapshot = [database snapshot];
			
			if (localSnapshot < globalSnapshot)
			{
				// The transaction hasn't processed recent changeset(s) yet. We need to process them now.
				
				NSArray *changesets = [database pendingAndCommittedChangesSince:localSnapshot until:globalSnapshot];
				
				for (NSDictionary *changeset in changesets)
				{
					[self noteCommittedChanges:changeset];
				}
				
				// The noteCommittedChanges method (invoked above) updates our 'snapshot' variable.
				NSAssert(snapshot == globalSnapshot,
				         @"Invalid connection state in preReadTransaction: snapshot(%llu) != globalSnapshot(%llu): %@",
				         snapshot, globalSnapshot, changesets);
			}
			
			myState->sqlLevelSharedReadLock = NO;
			needsMarkSqlLevelSharedReadLock = YES;
		}
		
		myState->lastTransactionSnapshot = snapshot;
		myState->lastTransactionTime = mach_absolute_time();
	}});
}

/**
 * This method executes the state transition steps required after executing a read-only transaction block.
 *
 * This method must be invoked from within the connectionQueue.
**/
- (void)postReadTransaction:(YapDatabaseReadTransaction *)transaction
{
	// Post-Read-Transaction: Step 1 of 4
	//
	// 1. Execute "COMMIT TRANSACTION" on database connection.
	// If we had acquired "sql-level" shared read lock, this will release associated resources.
	// It may also free the auto-checkpointing architecture within sqlite to sync the WAL to the database.
	
	[transaction commitTransaction];
	
	__block uint64_t minSnapshot = 0;
	__block YapDatabaseConnectionState *writeStateToSignal = nil;
	
	dispatch_sync(database->snapshotQueue, ^{ @autoreleasepool {
		
		// Post-Read-Transaction: Step 2 of 4
		//
		// Update our connection state within the state table.
		//
		// First we need to mark this connection as no longer being within a read-only transaction.
		// We do this by unmarking the "yap-level" and "sql-level" shared read lock flags.
		//
		// While we're doing this we also check to see if we were possibly blocking a write transaction.
		// When does a write transaction get blocked?
		//
		// Recall from the discussion above that we don't always acquire a "sql-level" shared read lock.
		// Our sql transaction is deferred until our first select statement.
		// Now if a write transaction comes along and discovers there are existing read transactions that
		// have an in-memory metadata snapshot, but haven't acquired an "sql-level" snapshot of the actual
		// database, it will block until these read transctions either complete,
		// or acquire the needed "sql-level" snapshot.
		//
		// So if we never acquired an "sql-level" snapshot of the database, and we were the last transaction
		// in such a state, and there's a blocked write transaction, then we need to signal it.
		
		minSnapshot = [database snapshot];
		
		BOOL wasMaybeBlockingWriteTransaction = NO;
		NSUInteger countOtherMaybeBlockingWriteTransaction = 0;
		YapDatabaseConnectionState *blockedWriteState = nil;
		
		for (YapDatabaseConnectionState *state in database->connectionStates)
		{
			if (state->connection == self)
			{
				state->activeReadTransaction = NO;
				state->longLivedReadTransaction = NO;
				
				wasMaybeBlockingWriteTransaction = !state->sqlLevelSharedReadLock;
				state->sqlLevelSharedReadLock = NO;
			}
			else if (state->activeReadTransaction)
			{
				// Active sibling connection: read-only
				
				minSnapshot = MIN(state->lastTransactionSnapshot, minSnapshot);
				
				if (!state->sqlLevelSharedReadLock)
					countOtherMaybeBlockingWriteTransaction++;
			}
			else if (state->activeWriteTransaction)
			{
				// Active sibling connection: read-write
				
				minSnapshot = MIN(state->lastTransactionSnapshot, minSnapshot);
				
				if (state->waitingForWriteLock)
					blockedWriteState = state;
			}
		}
		
		if (wasMaybeBlockingWriteTransaction && countOtherMaybeBlockingWriteTransaction == 0 && blockedWriteState)
		{
			writeStateToSignal = blockedWriteState;
		}
		
		YDBLogVerbose(@"YapDatabaseConnection(%p) completing read-only transaction.", self);
	}});
	
	// Post-Read-Transaction: Step 3 of 4
	//
	// Check to see if this connection has been holding back the checkpoint process.
	// That is, was this connection the last active connection on an old snapshot?
	
	if (snapshot < minSnapshot)
	{
		// There are commits ahead of us that need to be checkpointed.
		// And we were the oldest active connection,
		// so we were previously preventing the checkpoint from progressing.
		// Thus we can now continue the checkpoint operation.
		
		[database asyncCheckpoint:minSnapshot];
		
		[registeredMemoryTables enumerateKeysAndObjectsUsingBlock:^(id __unused key, id obj, BOOL __unused *stop) {
			
			[(YapMemoryTable *)obj asyncCheckpoint:minSnapshot];
		}];
	}
	
	// Post-Read-Transaction: Step 4 of 4
	//
	// If we discovered a blocked write transaction,
	// and it was blocked waiting on us (because we had a "yap-level" snapshot without an "sql-level" snapshot),
	// and it's no longer blocked on any other read transaction (that have "yap-level" snapshots
	// without "sql-level snapshots"), then signal the write semaphore so the blocked thread wakes up.
	
	if (writeStateToSignal)
	{
		YDBLogVerbose(@"YapDatabaseConnection(%p) signaling blocked write on connection(%p)",
		                                    self, writeStateToSignal->connection);
		
		[writeStateToSignal signalWriteLock];
	}
}

/**
 * This method executes the state transition steps required before executing a read-write transaction block.
 * 
 * This method must be invoked from within the connectionQueue.
 * This method must be invoked from within the database.writeQueue.
**/
- (void)preReadWriteTransaction:(YapDatabaseReadWriteTransaction *)transaction
{
	// Pre-Write-Transaction: Step 1 of 5
	//
	// Execute "BEGIN TRANSACTION" on database connection.
	// This is actually a deferred transaction, meaning the sqlite connection won't actually
	// acquire any locks until it executes something.
	// There are various alternatives to this, including "immediate" and "exclusive" transactions.
	// However, these don't do what we want. Instead they block other read-only transactions.
	// The deferred transaction allows other read-only transactions and even avoids
	// sqlite operations if no modifications are made.
	//
	// Remember, we are the only active write transaction for this database.
	// No other write transactions can occur until this transaction completes.
	// Thus no other transactions can possibly modify the database during our transaction.
	// Therefore it doesn't matter when we acquire our "sql-level" locks for writing.
	
	[transaction beginTransaction];
	
	dispatch_sync(database->snapshotQueue, ^{ @autoreleasepool {
		
		// Pre-Write-Transaction: Step 2 of 5
		//
		// Update our connection state within the state table.
		//
		// We are the only write transaction for this database.
		// It is important for read-only transactions on other connections to know there's a writer.
		
		YapDatabaseConnectionState *myState = nil;
		
		for (YapDatabaseConnectionState *state in database->connectionStates)
		{
			if (state->connection == self)
			{
				myState = state;
				myState->activeWriteTransaction = YES;
			}
		}
		
		NSAssert(myState != nil, @"Missing state in database->connectionStates");
		
		// Pre-Write-Transaction: Step 3 of 5
		//
		// Validate our caches based on snapshot numbers
		
		uint64_t localSnapshot = snapshot;
		uint64_t globalSnapshot = [database snapshot];
		
		if (localSnapshot < globalSnapshot)
		{
			NSArray *changesets = [database pendingAndCommittedChangesSince:localSnapshot until:globalSnapshot];
			
			for (NSDictionary *changeset in changesets)
			{
				[self noteCommittedChanges:changeset];
			}
			
			// The noteCommittedChanges method (invoked above) updates our 'snapshot' variable.
			NSAssert(snapshot == globalSnapshot,
			         @"Invalid connection state in preReadWriteTransaction: snapshot(%llu) != globalSnapshot(%llu)",
			         snapshot, globalSnapshot);
		}
		
		myState->lastTransactionSnapshot = snapshot;
		myState->lastTransactionTime = mach_absolute_time();
		needsMarkSqlLevelSharedReadLock = NO;
		
		YDBLogVerbose(@"YapDatabaseConnection(%p) starting read-write transaction.", self);
	}});
	
	// Pre-Write-Transaction: Step 4 of 5
	//
	// Setup write state and changeset variables
	
	hasDiskChanges = NO;
	
	if (objectChanges == nil)
		objectChanges = [[NSMutableDictionary alloc] init];
	
	if (metadataChanges == nil)
		metadataChanges = [[NSMutableDictionary alloc] init];
	
	if (removedKeys == nil)
		removedKeys = [[NSMutableSet alloc] init];
	
	if (removedCollections == nil)
		removedCollections = [[NSMutableSet alloc] init];
	
	if (removedRowids == nil)
		removedRowids = [[NSMutableSet alloc] init];
	
	allKeysRemoved = NO;
	
	// Pre-Write-Transaction: Step 5 of 5
	//
	// Add IsOnConnectionQueueKey flag to writeQueue.
	// This allows various methods that depend on the flag to operate correctly.
	
	dispatch_queue_set_specific(database->writeQueue, IsOnConnectionQueueKey, IsOnConnectionQueueKey, NULL);
}

/**
 * This method executes the state transition steps required after executing a read-only transaction block.
 *
 * This method must be invoked from within the connectionQueue.
 * This method must be invoked from within the database.writeQueue.
**/
- (void)postReadWriteTransaction:(YapDatabaseReadWriteTransaction *)transaction
{
	if (transaction->rollback)
	{
		// Rollback-Write-Transaction: Step 1 of 2
		//
		// Update our connection state within the state table.
		//
		// We are the only write transaction for this database.
		// It is important for read-only transactions on other connections to know we're no longer a writer.
		
		dispatch_sync(database->snapshotQueue, ^{
		
			for (YapDatabaseConnectionState *state in database->connectionStates)
			{
				if (state->connection == self)
				{
					state->activeWriteTransaction = NO;
					break;
				}
			}
		});
		
		// Rollback-Write-Transaction: Step 2 of 3
		//
		// Rollback sqlite database transaction.
		
		[transaction rollbackTransaction];
		
		// Rollback-Write-Transaction: Step 3 of 3
		//
		// Reset any in-memory variables which may be out-of-sync with the database.
		
		[self postRollbackCleanup];
		
		YDBLogVerbose(@"YapDatabaseConnection(%p) completing read-write transaction (rollback).", self);
		
		return;
	}
	
	// Post-Write-Transaction: Step 1 of 11
	//
	// Run any pre-commit operations.
	// This allows extensions to to perform any cleanup before the changeset is requested.
	
	[transaction preCommitReadWriteTransaction];
	
	// Post-Write-Transaction: Step 2 of 11
	//
	// Fetch changesets.
	// Then update the snapshot in the 'yap' database (if any changes were made).
	// We use 'yap' database and snapshot value to check for a race condition.
	//
	// The "internal" changeset gets sent directly to sibling database connections.
	// The "external" changeset gets plugged into the YapDatabaseModifiedNotification as the userInfo dict.
	
	NSNotification *notification = nil;
	
	NSMutableDictionary *changeset = nil;
	NSMutableDictionary *userInfo = nil;
	
	[self getInternalChangeset:&changeset externalChangeset:&userInfo];
	if (changeset || userInfo || hasDiskChanges)
	{
		// If hasDiskChanges is YES, then the database file was modified.
		// In this case, we're sure to write the incremented snapshot number to the database.
		//
		// If hasDiskChanges is NO, then the database file was not modified.
		// However, something was "touched" or an in-memory extension was changed.
		
		if (hasDiskChanges)
			snapshot = [self incrementSnapshotInDatabase];
		else
			snapshot++;
		
		if (changeset == nil)
			changeset = [NSMutableDictionary dictionaryWithSharedKeySet:sharedKeySetForInternalChangeset];
		
		if (userInfo == nil)
			userInfo = [NSMutableDictionary dictionaryWithSharedKeySet:sharedKeySetForExternalChangeset];
		
		[changeset setObject:@(snapshot) forKey:YapDatabaseSnapshotKey];
		[userInfo setObject:@(snapshot) forKey:YapDatabaseSnapshotKey];
		
		[userInfo setObject:self forKey:YapDatabaseConnectionKey];
		
		if (transaction->customObjectForNotification)
			[userInfo setObject:transaction->customObjectForNotification forKey:YapDatabaseCustomKey];
		
		notification = [NSNotification notificationWithName:YapDatabaseModifiedNotification
		                                             object:database
		                                           userInfo:userInfo];
		
		[changeset setObject:notification forKey:YapDatabaseNotificationKey];
	}
	
	// Post-Write-Transaction: Step 3 of 11
	//
	// Auto-drop tables from previous extensions that aren't being used anymore.
	//
	// Note the timing of when this happens:
	// - Only once
	// - At the end of a readwrite transaction that has made modifications to the database
	// - Only if the modifications weren't dedicated to registering/unregistring an extension
	
	BOOL clearPreviouslyRegisteredExtensionNames = NO;
	
	if (changeset && !registeredExtensionsChanged && database->previouslyRegisteredExtensionNames)
	{
		for (NSString *prevExtensionName in database->previouslyRegisteredExtensionNames)
		{
			if ([registeredExtensions objectForKey:prevExtensionName] == nil)
			{
				[self _unregisterExtensionWithName:prevExtensionName transaction:transaction];
			}
		}
		
		clearPreviouslyRegisteredExtensionNames = YES;
	}
	
	// Post-Write-Transaction: Step 4 of 11
	//
	// Check to see if it's safe to commit our changes.
	//
	// There may be read-only transactions that have acquired "yap-level" snapshots
	// without "sql-level" snapshots. That is, these read-only transaction may have a snapshot
	// of the in-memory metadata dictionary at the time they started, but as for the sqlite connection
	// they only have a "BEGIN DEFERRED TRANSACTION", and haven't actually executed
	// any "select" statements. Thus they haven't actually invoked the sqlite machinery to
	// acquire the "sql-level" snapshot (last valid commit record in the WAL).
	//
	// It is our responsibility to block until all read-only transactions have either completed,
	// or have acquired the necessary "sql-level" shared read lock.
	//
	// We avoid writer starvation by enforcing new read-only transactions that start after our writer
	// started to immediately acquire "sql-level" shared read locks when they start.
	// Thus we would only ever wait for read-only transactions that started before our
	// read-write transaction started. And since most of the time the read-write transactions
	// take longer than read-only transactions, we avoid any blocking in most cases.
	
	__block YapDatabaseConnectionState *myState = nil;
	__block BOOL safeToCommit = NO;
	
	do
	{
		__block BOOL waitForReadOnlyTransactions = NO;
		
		dispatch_sync(database->snapshotQueue, ^{ @autoreleasepool {
			
			for (YapDatabaseConnectionState *state in database->connectionStates)
			{
				if (state->connection == self)
				{
					myState = state;
				}
				else if (state->activeReadTransaction && !state->sqlLevelSharedReadLock)
				{
					waitForReadOnlyTransactions = YES;
				}
			}
			
			NSAssert(myState != nil, @"Missing state in database->connectionStates");
			
			if (waitForReadOnlyTransactions)
			{
				myState->waitingForWriteLock = YES;
				[myState prepareWriteLock];
			}
			else
			{
				myState->waitingForWriteLock = NO;
				safeToCommit = YES;
				
				// Post-Write-Transaction: Step 5 of 11
				//
				// Register pending changeset with database.
				// Our commit is actually a two step process.
				// First we execute the sqlite level commit.
				// Second we execute the final stages of the yap level commit.
				//
				// This two step process means we have an edge case,
				// where another connection could come around and begin its yap level transaction
				// before this connection's yap level commit, but after this connection's sqlite level commit.
				//
				// By registering the pending changeset in advance,
				// we provide a near seamless workaround for the edge case.
				
				if (changeset)
				{
					[database notePendingChanges:changeset fromConnection:self];
				}
				
				if (clearPreviouslyRegisteredExtensionNames)
				{
					// It's only safe to clear this ivar within the snapshot queue
					database->previouslyRegisteredExtensionNames = nil;
				}
			}
			
		}});
		
		if (waitForReadOnlyTransactions)
		{
			// Block until a read-only transaction signals us.
			// This will occur when the last read-only transaction (that started before our read-write
			// transaction started) either completes or acquires an "sql-level" shared read lock.
			//
			// Note: Since we're using a dispatch semaphore, order doesn't matter.
			// That is, it's fine if the read-only transaction signals our write lock before we start waiting on it.
			// In this case we simply return immediately from the wait call.
			
			YDBLogVerbose(@"YapDatabaseConnection(%p) blocked waiting for write lock...", self);
			
			[myState waitForWriteLock];
		}
		
	} while (!safeToCommit);
	
	// Post-Write-Transaction: Step 6 of 11
	//
	// Execute "COMMIT TRANSACTION" on database connection.
	// This will write the changes to the WAL, and may invoke a checkpoint.
	//
	// Notice that we do this outside the context of the transactionStateQueue.
	// We do this so we don't block read-only transactions from starting or finishing.
	// However, this does leave us open for the possibility that a read-only transaction will
	// get a "yap-level" snapshot of the metadata dictionary before this commit,
	// but a "sql-level" snapshot of the sql database after this commit.
	// This is rare but must be guarded against.
	// The solution is pretty simple and straight-forward.
	// When a read-only transaction starts, if there's an active write transaction,
	// it immediately acquires an "sql-level" snapshot. It does this by invoking a select statement,
	// which invokes the internal sqlite snapshot machinery for the transaction.
	// So rather than using a dummy select statement that we ignore, we instead select a lastCommit number
	// from the database. If it doesn't match what we expect, then we know we've run into the race condition,
	// and we make the read-only transaction back out and try again.
	
	[transaction commitTransaction];
	
	__block uint64_t minSnapshot = UINT64_MAX;
	
	dispatch_sync(database->snapshotQueue, ^{ @autoreleasepool {
		
		// Post-Write-Transaction: Step 7 of 11
		//
		// Notify database of changes, and drop reference to set of changed keys.
		
		if (changeset)
		{
			[database noteCommittedChanges:changeset fromConnection:self];
		}
		
		// Post-Write-Transaction: Step 8 of 11
		//
		// Update our connection state within the state table.
		//
		// We are the only write transaction for this database.
		// It is important for read-only transactions on other connections to know we're no longer a writer.
		
		for (YapDatabaseConnectionState *state in database->connectionStates)
		{
			if (state->activeReadTransaction)
			{
				minSnapshot = MIN(state->lastTransactionSnapshot, minSnapshot);
			}
		}
		
		myState->activeWriteTransaction = NO;
		myState->waitingForWriteLock = NO;
		
		YDBLogVerbose(@"YapDatabaseConnection(%p) completing read-write transaction.", self);
	}});
	
	// Post-Write-Transaction: Step 9 of 11
	
	if (changeset)
	{
		// We added frames to the WAL.
		// We can invoke a checkpoint if there are no other active connections.
		
		if (minSnapshot == UINT64_MAX)
		{
			[database asyncCheckpoint:snapshot];
			
			[registeredMemoryTables enumerateKeysAndObjectsUsingBlock:^(id __unused key, id obj, BOOL __unused *stop) {
				
				[(YapMemoryTable *)obj asyncCheckpoint:snapshot];
			}];
		}
	}
	
	// Post-Write-Transaction: Step 10 of 11
	//
	// Post YapDatabaseModifiedNotification (if needed),
	// and clear changeset variables (which are now a part of the notification).
	
	if (notification)
	{
		dispatch_async(dispatch_get_main_queue(), ^{
			[[NSNotificationCenter defaultCenter] postNotification:notification];
		});
	}
	
	if ([objectChanges count] > 0)
		objectChanges = nil;
	
	if ([metadataChanges count] > 0)
		metadataChanges = nil;
	
	if ([removedKeys count] > 0)
		removedKeys = nil;
	
	if ([removedCollections count] > 0)
		removedCollections = nil;
	
	if ([removedRowids count] > 0)
		removedRowids = nil;
	
	// Post-Write-Transaction: Step 11 of 11
	//
	// Drop IsOnConnectionQueueKey flag from writeQueue since we're exiting writeQueue.
	
	dispatch_queue_set_specific(database->writeQueue, IsOnConnectionQueueKey, NULL, NULL);
}

/**
 * This method executes the state transition steps required before executing a vacuum operation.
 *
 * This method must be invoked from within the connectionQueue.
 * This method must be invoked from within the database.writeQueue.
**/
- (void)preVacuum
{
	// A vacuum operation is similar to a read-write transaction,
	// in that it modifies the database, and so must block other writers (go through writeQueue).
	//
	// However, a vacuum operation cannot occur within a transaction.
	// So we cannot simply use preReadWriteTransaction & postReadWriteTransaction.
	// Instead we use a select subset of them.
	
	// Pre-Vacuum: Step 1 of 1
	//
	// Update our connection state within the state table.
	//
	// We are the only write transaction for this database.
	// It is important for read-only transactions on other connections to know there's a writer.
	
	dispatch_sync(database->snapshotQueue, ^{ @autoreleasepool {
		
		YapDatabaseConnectionState *myState = nil;
		
		for (YapDatabaseConnectionState *state in database->connectionStates)
		{
			if (state->connection == self)
			{
				myState = state;
				myState->activeWriteTransaction = YES;
			}
		}
		
		NSAssert(myState != nil, @"Missing state in database->connectionStates");
		
		myState->lastTransactionSnapshot = [database snapshot];
		myState->lastTransactionTime = mach_absolute_time();
		needsMarkSqlLevelSharedReadLock = YES;
		
		YDBLogVerbose(@"YapDatabaseConnection(%p) starting vacuum operation.", self);
	}});
}

/**
 * This method executes the state transition steps required after executing a vacuum operation.
 *
 * This method must be invoked from within the connectionQueue.
 * This method must be invoked from within the database.writeQueue.
**/
- (void)postVacuum
{
	// A vacuum operation is similar to a read-write transaction,
	// in that it modifies the database, and so must block other writers (go through writeQueue).
	//
	// However, a vacuum operation cannot occur within a transaction.
	// So we cannot simply use preReadWriteTransaction & postReadWriteTransaction.
	// Instead we use a select subset of them.
	
	// Post-Vacuum: Step 1 of 4
	//
	// Create changeset.
	// We're doing this in order to increment the snapshot.
	
	snapshot++;
	
	NSMutableDictionary *changeset = [NSMutableDictionary dictionaryWithSharedKeySet:sharedKeySetForInternalChangeset];
	NSMutableDictionary *userInfo = [NSMutableDictionary dictionaryWithSharedKeySet:sharedKeySetForExternalChangeset];
	
	[changeset setObject:@(snapshot) forKey:YapDatabaseSnapshotKey];
	[userInfo setObject:@(snapshot) forKey:YapDatabaseSnapshotKey];
	
	[userInfo setObject:self forKey:YapDatabaseConnectionKey];
		
	NSNotification *notification = [NSNotification notificationWithName:YapDatabaseModifiedNotification
	                                                             object:database
	                                                           userInfo:userInfo];
	
	[changeset setObject:notification forKey:YapDatabaseNotificationKey];
	
	__block YapDatabaseConnectionState *myState = nil;
	__block uint64_t minSnapshot = UINT64_MAX;
	
	dispatch_sync(database->snapshotQueue, ^{ @autoreleasepool {
		
		// Post-Write-Transaction: Step 2 of 4
		//
		// Notify database of changes, and drop reference to set of changed keys.
		
		[database notePendingChanges:changeset fromConnection:self];
		[database noteCommittedChanges:changeset fromConnection:self];
		
		// Post-Vacuum: Step 3 of 4
		//
		// Update our connection state within the state table.
		//
		// We are the only write transaction for this database.
		// It is important for read-only transactions on other connections to know we're no longer a writer.
		
		for (YapDatabaseConnectionState *state in database->connectionStates)
		{
			if (state->connection == self)
			{
				myState = state;
			}
			else if (state->activeReadTransaction)
			{
				minSnapshot = MIN(state->lastTransactionSnapshot, minSnapshot);
			}
		}
		
		NSAssert(myState != nil, @"Missing state in database->connectionStates");
		
		myState->activeWriteTransaction = NO;
		myState->waitingForWriteLock = NO;
		
		YDBLogVerbose(@"YapDatabaseConnection(%p) completing read-write transaction.", self);
	}});
	
	// Post-Vacuum: Step 4 of 4
	//
	// We added frames to the WAL.
	// We can invoke a checkpoint if there are no other active connections.
	
	if (minSnapshot == UINT64_MAX)
	{
		[database asyncCheckpoint:snapshot];
		
		// Note: We didn't actually change anything in the database.
		// The vacuum operation just defragments the database file.
		//
		// So there's no need to do anything concerning registeredMemoryTables.
	}
}

/**
 * This method "kills two birds with one stone".
 * 
 * First, it invokes a SELECT statement on the database.
 * This executes the sqlite machinery to acquire a "sql-level" snapshot of the database.
 * That is, the encompassing transaction will now reference a specific commit record in the WAL,
 * and will ignore any commits made after this record.
 * 
 * Second, it reads a specific value from the database, and tells us which commit record in the WAL its using.
 * This allows us to validate the transaction, and check for a particular race condition.
**/
- (uint64_t)readSnapshotFromDatabase
{
	sqlite3_stmt *statement = [self yapGetDataForKeyStatement];
	if (statement == NULL) return 0;
	
	uint64_t result = 0;
	
	// SELECT data FROM 'yap2' WHERE extension = ? AND key = ? ;
	
	int const bind_idx_extension = SQLITE_BIND_START + 0;
	int const bind_idx_key       = SQLITE_BIND_START + 1;
	
	char *extension = "";
	sqlite3_bind_text(statement, bind_idx_extension, extension, (int)strlen(extension), SQLITE_STATIC);
	
	char *key = "snapshot";
	sqlite3_bind_text(statement, bind_idx_key, key, (int)strlen(key), SQLITE_STATIC);
	
	int status = sqlite3_step(statement);
	if (status == SQLITE_ROW)
	{
		result = (uint64_t)sqlite3_column_int64(statement, SQLITE_COL_START);
	}
	else if (status == SQLITE_ERROR)
	{
		YDBLogError(@"Error executing 'yapGetDataForKeyStatement': %d %s",
		                                                       status, sqlite3_errmsg(db));
	}
	
	sqlite3_clear_bindings(statement);
	sqlite3_reset(statement);
	
	return result;
}

/**
 * This method updates the 'snapshot' row in the database.
**/
- (uint64_t)incrementSnapshotInDatabase
{
	uint64_t newSnapshot = snapshot + 1;
	
	sqlite3_stmt *statement = [self yapSetDataForKeyStatement];
	if (statement == NULL) return newSnapshot;
	
	// INSERT OR REPLACE INTO "yap2" ("extension", "key", "data") VALUES (?, ?, ?);
	
	int const bind_idx_extension = SQLITE_BIND_START + 0;
	int const bind_idx_key       = SQLITE_BIND_START + 1;
	int const bind_idx_data      = SQLITE_BIND_START + 2;
	
	char *extension = "";
	sqlite3_bind_text(statement, bind_idx_extension, extension, (int)strlen(extension), SQLITE_STATIC);
	
	char *key = "snapshot";
	sqlite3_bind_text(statement, bind_idx_key, key, (int)strlen(key), SQLITE_STATIC);
	
	sqlite3_bind_int64(statement, bind_idx_data, (sqlite3_int64)newSnapshot);
	
	int status = sqlite3_step(statement);
	if (status != SQLITE_DONE)
	{
		YDBLogError(@"Error executing 'yapSetDataForKeyStatement': %d %s",
		                                                       status, sqlite3_errmsg(db));
	}
	
	sqlite3_clear_bindings(statement);
	sqlite3_reset(statement);
	
	return newSnapshot;
}

- (void)markSqlLevelSharedReadLockAcquired
{
	NSAssert(needsMarkSqlLevelSharedReadLock, @"Method called but unneeded. Unnecessary overhead.");
	if (!needsMarkSqlLevelSharedReadLock) return;
	
	__block YapDatabaseConnectionState *writeStateToSignal = nil;
	
	dispatch_sync(database->snapshotQueue, ^{ @autoreleasepool {
		
		// Update our connection state within the state table.
		//
		// We need to mark this connection as having acquired an "sql-level" shared read lock.
		// That is, our sqlite connection has invoked a select statement, and has thus invoked the sqlite
		// machinery that causes it to acquire the "sql-level" snapshot (last valid commit record in the WAL).
		//
		// While we're doing this we also check to see if we were possibly blocking a write transaction.
		// When does a write transaction get blocked?
		//
		// If a write transaction goes to commit its changes and sees a read-only transaction with
		// a "yap-level" snapshot of the in-memory metadata snapshot, but without an "sql-level" snapshot
		// of the actual database, it will block until these read transctions either complete,
		// or acquire the needed "sql-level" snapshot.
		//
		// So if we never acquired an "sql-level" snapshot of the database, and we were the last transaction
		// in such a state, and there's a blocked write transaction, then we need to signal it.
		
		__block NSUInteger countOtherMaybeBlockingWriteTransaction = 0;
		__block YapDatabaseConnectionState *blockedWriteState = nil;
		
		for (YapDatabaseConnectionState *state in database->connectionStates)
		{
			if (state->connection == self)
			{
				state->sqlLevelSharedReadLock = YES;
			}
			else if (state->activeReadTransaction && !state->sqlLevelSharedReadLock)
			{
				countOtherMaybeBlockingWriteTransaction++;
			}
			else if (state->waitingForWriteLock)
			{
				blockedWriteState = state;
			}
		}
		
		if (countOtherMaybeBlockingWriteTransaction == 0 && blockedWriteState)
		{
			writeStateToSignal = blockedWriteState;
		}
	}});
	
	needsMarkSqlLevelSharedReadLock = NO;
	
	if (writeStateToSignal)
	{
		YDBLogVerbose(@"YapDatabaseConnection(%p) signaling blocked write on connection(%p)",
											 self, writeStateToSignal->connection);
		[writeStateToSignal signalWriteLock];
	}
}

/**
 * This method is invoked after a read-write transaction completes, which was rolled-back.
 * You should flush anything from memory that may be out-of-sync with the database.
**/
- (void)postRollbackCleanup
{
	[objectCache removeAllObjects];
	[metadataCache removeAllObjects];
	
	if ([objectChanges count] > 0)
		objectChanges = nil;
	
	if ([metadataChanges count] > 0)
		metadataChanges = nil;
	
	if ([removedKeys count] > 0)
		removedKeys = nil;
	
	if ([removedCollections count] > 0)
		removedCollections = nil;
	
	if ([removedRowids count] > 0)
		removedRowids = nil;
}

////////////////////////////////////////////////////////////////////////////////////////////////////////////////////////
#pragma mark Long-Lived Transactions
////////////////////////////////////////////////////////////////////////////////////////////////////////////////////////

- (NSArray *)beginLongLivedReadTransaction
{
	__block NSMutableArray *notifications = nil;
	
	dispatch_block_t block = ^{ @autoreleasepool {
		
		if (longLivedReadTransaction)
		{
			// Caller using implicit atomic reBeginLongLivedReadTransaction
			notifications = (NSMutableArray *)[self endLongLivedReadTransaction];
		}
		
		longLivedReadTransaction = [self newReadTransaction];
		[self preReadTransaction:longLivedReadTransaction];
		
		// The preReadTransaction method acquires the "sqlite-level" snapshot.
		// In doing so, if it needs to fetch and process any changesets,
		// then it adds them to the processedChangesets ivar for us.
		
		if (notifications == nil)
			notifications = [NSMutableArray arrayWithCapacity:[processedChangesets count]];
		
		for (NSDictionary *changeset in processedChangesets)
		{
			// The changeset has already been processed.
			
			NSNotification *notification = [changeset objectForKey:YapDatabaseNotificationKey];
			if (notification) {
				[notifications addObject:notification];
			}
		}
		
		[processedChangesets removeAllObjects];
	}};
	
	if (dispatch_get_specific(IsOnConnectionQueueKey))
		block();
	else
		dispatch_sync(connectionQueue, block);
	
	return notifications;
}

- (NSArray *)endLongLivedReadTransaction
{
	__block NSMutableArray *notifications = nil;
	
	dispatch_block_t block = ^{ @autoreleasepool {
		
		if (longLivedReadTransaction)
		{
			// End the transaction (sqlite commit)
			
			[self postReadTransaction:longLivedReadTransaction];
			longLivedReadTransaction = nil;
			
			// Now process any changesets that were pending.
			// And extract the corresponding external notifications to return the the caller.
			
			notifications = [NSMutableArray arrayWithCapacity:[pendingChangesets count]];
			
			for (NSDictionary *changeset in pendingChangesets)
			{
				[self noteCommittedChanges:changeset];
				
				NSNotification *notification = [changeset objectForKey:YapDatabaseNotificationKey];
				if (notification) {
					[notifications addObject:notification];
				}
			}
			
			[pendingChangesets removeAllObjects];
		}
	}};
	
	if (dispatch_get_specific(IsOnConnectionQueueKey))
		block();
	else
		dispatch_sync(connectionQueue, block);
	
	return notifications;
}

- (BOOL)isInLongLivedReadTransaction
{
	__block BOOL result = NO;
	
	dispatch_block_t block = ^{
		
		result = (longLivedReadTransaction != nil);
	};
	
	if (dispatch_get_specific(IsOnConnectionQueueKey))
		block();
	else
		dispatch_sync(connectionQueue, block);
	
	return result;
}

- (void)enableExceptionsForImplicitlyEndingLongLivedReadTransaction
{
	dispatch_block_t block = ^{
		
		throwExceptionsForImplicitlyEndingLongLivedReadTransaction = YES;
	};
	
	if (dispatch_get_specific(IsOnConnectionQueueKey))
		block();
	else
		dispatch_async(connectionQueue, block);
}

- (void)disableExceptionsForImplicitlyEndingLongLivedReadTransaction
{
	dispatch_block_t block = ^{
		
		throwExceptionsForImplicitlyEndingLongLivedReadTransaction = NO;
	};
	
	if (dispatch_get_specific(IsOnConnectionQueueKey))
		block();
	else
		dispatch_async(connectionQueue, block);
}

/**
 * Long-lived read transactions are a great way to achive stability, especially in places like the main-thread.
 * However, they pose a unique problem. These long-lived transactions often start out by
 * locking the WAL (write ahead log). This prevents the WAL from ever getting reset,
 * and thus causes the WAL to potentially grow infinitely large. In order to allow the WAL to get properly reset,
 * we need the long-lived read transactions to "reset". That is, without changing their stable state (their snapshot),
 * we need them to restart the transaction, but this time without locking this WAL.
 * 
 * We use the maybeResetLongLivedReadTransaction method to achieve this.
**/
- (void)maybeResetLongLivedReadTransaction
{
	// Async dispatch onto the writeQueue so we know there aren't any other active readWrite transactions
	
	dispatch_async(database->writeQueue, ^{
		
		// Pause the writeQueue so readWrite operations can't interfere with us.
		// We abort if our connection has a readWrite transaction pending.
		
		BOOL abort = NO;
		
		OSSpinLockLock(&lock);
		{
			if (activeReadWriteTransaction) {
				abort = YES;
			}
			else if (!writeQueueSuspended) {
				dispatch_suspend(database->writeQueue);
				writeQueueSuspended = YES;
			}
		}
		OSSpinLockUnlock(&lock);
		
		if (abort) return;
		
		// Async dispatch onto our connectionQueue.
		
		dispatch_async(connectionQueue, ^{
			
			// If possible, silently reset the longLivedReadTransaction (same snapshot, no longer locking the WAL)
			
			BOOL writeQueueStillSuspended = NO;
			OSSpinLockLock(&lock);
			{
				writeQueueStillSuspended = writeQueueSuspended;
			}
			OSSpinLockUnlock(&lock);
			
			if (writeQueueStillSuspended && longLivedReadTransaction && (snapshot == [database snapshot]))
			{
				NSArray *empty = [self beginLongLivedReadTransaction];
				
				if ([empty count] != 0)
				{
					YDBLogError(@"Core logic failure! "
					            @"Silent longLivedReadTransaction reset resulted in non-empty notification array!");
				}
			}
			
			// Resume the writeQueue
			
			OSSpinLockLock(&lock);
			{
				if (writeQueueSuspended) {
					dispatch_resume(database->writeQueue);
					writeQueueSuspended = NO;
				}
			}
			OSSpinLockUnlock(&lock);
		});
	});
}

NS_INLINE void __preWriteQueue(YapDatabaseConnection *connection)
{
	OSSpinLockLock(&connection->lock);
	{
		if (connection->writeQueueSuspended) {
			dispatch_resume(connection->database->writeQueue);
			connection->writeQueueSuspended = NO;
		}
		connection->activeReadWriteTransaction = YES;
	}
	OSSpinLockUnlock(&connection->lock);
}

NS_INLINE void __postWriteQueue(YapDatabaseConnection *connection)
{
	OSSpinLockLock(&connection->lock);
	{
		connection->activeReadWriteTransaction = NO;
	}
	OSSpinLockUnlock(&connection->lock);
}

////////////////////////////////////////////////////////////////////////////////////////////////////////////////////////
#pragma mark Changeset Architecture
////////////////////////////////////////////////////////////////////////////////////////////////////////////////////////

/**
 * The creation of changeset dictionaries happens constantly.
 * So, to optimize a bit, we use sharedKeySet's (part of NSDictionary).
 * 
 * See ivar 'sharedKeySetForInternalChangeset'
**/
- (NSArray *)internalChangesetKeys
{
	return @[ YapDatabaseSnapshotKey,
	          YapDatabaseExtensionsKey,
	          YapDatabaseRegisteredExtensionsKey,
	          YapDatabaseRegisteredMemoryTablesKey,
	          YapDatabaseExtensionsOrderKey,
	          YapDatabaseExtensionDependenciesKey,
	          YapDatabaseNotificationKey,
	          YapDatabaseObjectChangesKey,
	          YapDatabaseMetadataChangesKey,
	          YapDatabaseRemovedKeysKey,
	          YapDatabaseRemovedCollectionsKey,
	          YapDatabaseRemovedRowidsKey,
	          YapDatabaseAllKeysRemovedKey ];
}

/**
 * The creation of changeset dictionaries happens constantly.
 * So, to optimize a bit, we use sharedKeySet's (part of NSDictionary).
 *
 * See ivar 'sharedKeySetForExternalChangeset'
**/
- (NSArray *)externalChangesetKeys
{
	return @[ YapDatabaseSnapshotKey,
	          YapDatabaseConnectionKey,
	          YapDatabaseExtensionsKey,
	          YapDatabaseCustomKey,
	          YapDatabaseObjectChangesKey,
	          YapDatabaseMetadataChangesKey,
	          YapDatabaseRemovedKeysKey,
	          YapDatabaseRemovedCollectionsKey,
	          YapDatabaseAllKeysRemovedKey ];
}

/**
 * This method is invoked from within the postReadWriteTransaction operation.
 * This method is invoked before anything has been committed.
 *
 * If changes have been made, it should return a changeset dictionary.
 * If no changes have been made, it should return nil.
 * 
 * @see processChangeset:
**/
- (void)getInternalChangeset:(NSMutableDictionary **)internalChangesetPtr
           externalChangeset:(NSMutableDictionary **)externalChangesetPtr
{
	// Step 1 of 2 - Process extensions
	//
	// Note: Use existing extensions (extensions ivar, not [self extensions]).
	// There's no need to create any new extConnections at this point.
	
	__block NSMutableDictionary *internalChangeset_extensions = nil;
	__block NSMutableDictionary *externalChangeset_extensions = nil;
	
	[extensions enumerateKeysAndObjectsUsingBlock:^(id extName, id extConnectionObj, BOOL __unused *stop) {
		
		__unsafe_unretained YapDatabaseExtensionConnection *extConnection = extConnectionObj;
		
		NSMutableDictionary *internal = nil;
		NSMutableDictionary *external = nil;
		BOOL extHasDiskChanges = NO;
		
		[extConnection getInternalChangeset:&internal
		                  externalChangeset:&external
		                     hasDiskChanges:&extHasDiskChanges];
		
		if (internal)
		{
			if (internalChangeset_extensions == nil)
				internalChangeset_extensions =
				    [NSMutableDictionary dictionaryWithSharedKeySet:sharedKeySetForExtensions];
			
			[internalChangeset_extensions setObject:internal forKey:extName];
		}
		if (external)
		{
			if (externalChangeset_extensions == nil)
				externalChangeset_extensions =
				    [NSMutableDictionary dictionaryWithSharedKeySet:sharedKeySetForExtensions];
			
			[externalChangeset_extensions setObject:external forKey:extName];
		}
		if (extHasDiskChanges && !hasDiskChanges)
		{
			hasDiskChanges = YES;
		}
	}];
	
	NSMutableDictionary *internalChangeset = nil;
	NSMutableDictionary *externalChangeset = nil;
	
	if (internalChangeset_extensions)
	{
		internalChangeset = [NSMutableDictionary dictionaryWithSharedKeySet:sharedKeySetForInternalChangeset];
		[internalChangeset setObject:internalChangeset_extensions forKey:YapDatabaseExtensionsKey];
	}
	
	if (externalChangeset_extensions)
	{
		externalChangeset = [NSMutableDictionary dictionaryWithSharedKeySet:sharedKeySetForExternalChangeset];
		[externalChangeset setObject:externalChangeset_extensions forKey:YapDatabaseExtensionsKey];
	}
	
	if (registeredExtensionsChanged)
	{
		if (internalChangeset == nil)
			internalChangeset = [NSMutableDictionary dictionaryWithSharedKeySet:sharedKeySetForInternalChangeset];
		
		[internalChangeset setObject:registeredExtensions forKey:YapDatabaseRegisteredExtensionsKey];
		[internalChangeset setObject:extensionsOrder forKey:YapDatabaseExtensionsOrderKey];
		[internalChangeset setObject:extensionDependencies forKey:YapDatabaseExtensionDependenciesKey];
	}
	
	if (registeredMemoryTablesChanged)
	{
		if (internalChangeset == nil)
			internalChangeset = [NSMutableDictionary dictionaryWithSharedKeySet:sharedKeySetForInternalChangeset];
		
		[internalChangeset setObject:registeredMemoryTables forKey:YapDatabaseRegisteredMemoryTablesKey];
	}
	
	// Step 2 of 2 - Process database changes
	//
	// Throughout the readwrite transaction we've been keeping a list of what changed.
	// Copy this change information into the changeset for processing by other connections.
	
	if ([objectChanges count]      > 0 ||
		[metadataChanges count]    > 0 ||
		[removedKeys count]        > 0 ||
		[removedCollections count] > 0 ||
	    [removedRowids count]      > 0 || allKeysRemoved)
	{
		if (internalChangeset == nil)
			internalChangeset = [NSMutableDictionary dictionaryWithSharedKeySet:sharedKeySetForInternalChangeset];
		
		if (externalChangeset == nil)
			externalChangeset = [NSMutableDictionary dictionaryWithSharedKeySet:sharedKeySetForExternalChangeset];
		
		if ([objectChanges count] > 0)
		{
			internalChangeset[YapDatabaseObjectChangesKey] = objectChanges;
			
			YapSet *immutableObjectChanges = [[YapSet alloc] initWithDictionary:objectChanges];
			externalChangeset[YapDatabaseObjectChangesKey] = immutableObjectChanges;
		}
		
		if ([metadataChanges count] > 0)
		{
			internalChangeset[YapDatabaseMetadataChangesKey] = metadataChanges;
			
			YapSet *immutableMetadataChanges = [[YapSet alloc] initWithDictionary:metadataChanges];
			externalChangeset[YapDatabaseMetadataChangesKey] = immutableMetadataChanges;
		}
		
		if ([removedKeys count] > 0)
		{
			internalChangeset[YapDatabaseRemovedKeysKey] = removedKeys;
			
			YapSet *immutableRemovedKeys = [[YapSet alloc] initWithSet:removedKeys];
			externalChangeset[YapDatabaseRemovedKeysKey] = immutableRemovedKeys;
		}
		
		if ([removedCollections count] > 0)
		{
			internalChangeset[YapDatabaseRemovedCollectionsKey] = removedCollections;
			
			YapSet *immutableRemovedCollections = [[YapSet alloc] initWithSet:removedCollections];
			externalChangeset[YapDatabaseRemovedCollectionsKey] = immutableRemovedCollections;
		}
		
		if ([removedRowids count] > 0)
		{
			internalChangeset[YapDatabaseRemovedRowidsKey] = removedRowids;
		}
		
		if (allKeysRemoved)
		{
			internalChangeset[YapDatabaseAllKeysRemovedKey] = @(YES);
			externalChangeset[YapDatabaseAllKeysRemovedKey] = @(YES);
		}
	}
	
	*internalChangesetPtr = internalChangeset;
	*externalChangesetPtr = externalChangeset;
}

/**
 * This method is invoked with the changeset from a sibling connection.
 * The connection should update any in-memory components (such as the cache) to properly reflect the changeset.
 *
 * @see getInternalChangeset:externalChangeset:
**/
- (void)processChangeset:(NSDictionary *)changeset
{
	// Did registered extensions change ?
	
	NSDictionary *changeset_registeredExtensions = [changeset objectForKey:YapDatabaseRegisteredExtensionsKey];
	if (changeset_registeredExtensions)
	{
		// Retain new lists
		
		registeredExtensions = changeset_registeredExtensions;
		extensionsOrder = [changeset objectForKey:YapDatabaseExtensionsOrderKey];
		extensionDependencies = [changeset objectForKey:YapDatabaseExtensionDependenciesKey];
		
		// Remove any extensions that have been dropped
		
		for (NSString *extName in [extensions allKeys])
		{
			if ([registeredExtensions objectForKey:extName] == nil)
			{
				YDBLogVerbose(@"Dropping extension: %@", extName);
				
				[extensions removeObjectForKey:extName];
			}
		}
		
		// Make a note if there are extensions for which we haven't instantiated an extConnection instance.
		// We lazily load these later, if needed.
		
		extensionsReady = ([registeredExtensions count] == [extensions count]);
	}
	
	// Did registered memory tables change ?
	
	NSDictionary *changeset_registeredMemoryTables = [changeset objectForKey:YapDatabaseRegisteredMemoryTablesKey];
	if (changeset_registeredMemoryTables)
	{
		registeredMemoryTables = changeset_registeredMemoryTables;
	}
	
	// Allow extensions to process their individual changesets
	
	NSDictionary *changeset_extensions = [changeset objectForKey:YapDatabaseExtensionsKey];
	if (changeset_extensions)
	{
		// Use existing extensions (extensions ivar, not [self extensions]).
		// There's no need to create any new extConnections at this point.
		
		[extensions enumerateKeysAndObjectsUsingBlock:^(id extName, id extConnectionObj, BOOL __unused *stop) {
			
			__unsafe_unretained YapDatabaseExtensionConnection *extConnection = extConnectionObj;
			
			NSDictionary *changeset_extensions_extName = [changeset_extensions objectForKey:extName];
			if (changeset_extensions_extName)
			{
				[extConnection processChangeset:changeset_extensions_extName];
			}
		}];
	}
	
	// Process normal database changset information
	
	NSDictionary *changeset_objectChanges   =  [changeset objectForKey:YapDatabaseObjectChangesKey];
	NSDictionary *changeset_metadataChanges =  [changeset objectForKey:YapDatabaseMetadataChangesKey];
	
	NSSet *changeset_removedRowids      = [changeset objectForKey:YapDatabaseRemovedRowidsKey];
	NSSet *changeset_removedKeys        = [changeset objectForKey:YapDatabaseRemovedKeysKey];
	NSSet *changeset_removedCollections = [changeset objectForKey:YapDatabaseRemovedCollectionsKey];
	
	BOOL changeset_allKeysRemoved = [[changeset objectForKey:YapDatabaseAllKeysRemovedKey] boolValue];
	
	BOOL hasObjectChanges      = [changeset_objectChanges count] > 0;
	BOOL hasMetadataChanges    = [changeset_metadataChanges count] > 0;
	BOOL hasRemovedKeys        = [changeset_removedKeys count] > 0;
	BOOL hasRemovedCollections = [changeset_removedCollections count] > 0;
	
	// Update keyCache
	
	if (changeset_allKeysRemoved)
	{
		// Shortcut: Everything was removed from the database
		
		[keyCache removeAllObjects];
	}
	else
	{
		if (hasRemovedCollections)
		{
			__block NSMutableArray *toRemove = nil;
			[keyCache enumerateKeysAndObjectsWithBlock:^(id key, id obj, BOOL __unused *stop) {
				
				__unsafe_unretained NSNumber *rowidNumber = (NSNumber *)key;
				__unsafe_unretained YapCollectionKey *collectionKey = (YapCollectionKey *)obj;
				
				if ([changeset_removedCollections containsObject:collectionKey.collection])
				{
					if (toRemove == nil)
						toRemove = [NSMutableArray array];
					
					[toRemove addObject:rowidNumber];
				}
			}];
			
			[keyCache removeObjectsForKeys:toRemove];
		}
		
		if (changeset_removedRowids)
		{
			[changeset_removedRowids enumerateObjectsUsingBlock:^(id obj, BOOL __unused *stop) {
				
				[keyCache removeObjectForKey:obj];
			}];
		}
	}
	
	// Update objectCache
	
	if (changeset_allKeysRemoved && !hasObjectChanges)
	{
		// Shortcut: Everything was removed from the database
		
		[objectCache removeAllObjects];
	}
	else if (hasObjectChanges && !hasRemovedKeys && !hasRemovedCollections && !changeset_allKeysRemoved)
	{
		// Shortcut: Nothing was removed from the database.
		// So we can simply enumerate over the changes and update the cache inline as needed.
		
		id yapNull = [YapNull null];    // value == yapNull  : setPrimitive or containment policy
		id yapTouch = [YapTouch touch]; // value == yapTouch : touchObjectForKey: was used
		
		BOOL isPolicyContainment = (objectPolicy == YapDatabasePolicyContainment);
		BOOL isPolicyShare       = (objectPolicy == YapDatabasePolicyShare);
		
		[changeset_objectChanges enumerateKeysAndObjectsUsingBlock:^(id key, id newObject, BOOL __unused *stop) {
			
			__unsafe_unretained YapCollectionKey *cacheKey = (YapCollectionKey *)key;
			
			if ([objectCache containsKey:cacheKey])
			{
				if (newObject == yapNull)
				{
					[objectCache removeObjectForKey:cacheKey];
				}
				else if (newObject != yapTouch)
				{
					if (isPolicyContainment) {
						[objectCache removeObjectForKey:cacheKey];
					}
					else if (isPolicyShare) {
						[objectCache setObject:newObject forKey:cacheKey];
					}
					else // if (isPolicyCopy)
					{
						if ([newObject conformsToProtocol:@protocol(NSCopying)])
							[objectCache setObject:[newObject copy] forKey:cacheKey];
						else
							[objectCache removeObjectForKey:cacheKey];
					}
				}
			}
		}];
	}
	else if (hasObjectChanges || hasRemovedKeys || hasRemovedCollections)
	{
		NSUInteger updateCapacity = MIN([objectCache count], [changeset_objectChanges count]);
		NSUInteger removeCapacity = MIN([objectCache count], [changeset_removedKeys count]);
		
		NSMutableArray *keysToUpdate = [NSMutableArray arrayWithCapacity:updateCapacity];
		NSMutableArray *keysToRemove = [NSMutableArray arrayWithCapacity:removeCapacity];
		
		[objectCache enumerateKeysWithBlock:^(id key, BOOL __unused *stop) {
			
			// Order matters.
			// Consider the following database change:
			//
			// [transaction removeAllObjectsInAllCollections];
			// [transaction setObject:obj forKey:key inCollection:collection];
			
			__unsafe_unretained YapCollectionKey *cacheKey = (YapCollectionKey *)key;
			
			if ([changeset_objectChanges objectForKey:cacheKey])
			{
				[keysToUpdate addObject:key];
			}
			else if ([changeset_removedKeys containsObject:cacheKey] ||
					 [changeset_removedCollections containsObject:cacheKey.collection] || changeset_allKeysRemoved)
			{
				[keysToRemove addObject:key];
			}
		}];
		
		[objectCache removeObjectsForKeys:keysToRemove];
		
		id yapNull = [YapNull null];    // value == yapNull  : setPrimitive or containment policy
		id yapTouch = [YapTouch touch]; // value == yapTouch : touchObjectForKey: was used
		
		BOOL isPolicyContainment = (objectPolicy == YapDatabasePolicyContainment);
		BOOL isPolicyShare       = (objectPolicy == YapDatabasePolicyShare);
		
		for (YapCollectionKey *cacheKey in keysToUpdate)
		{
			id newObject = [changeset_objectChanges objectForKey:cacheKey];
			
			if (newObject == yapNull)
			{
				[objectCache removeObjectForKey:cacheKey];
			}
			else if (newObject != yapTouch)
			{
				if (isPolicyContainment) {
					[objectCache removeObjectForKey:cacheKey];
				}
				else if (isPolicyShare) {
					[objectCache setObject:newObject forKey:cacheKey];
				}
				else // if (isPolicyCopy)
				{
					if ([newObject conformsToProtocol:@protocol(NSCopying)])
						[objectCache setObject:[newObject copy] forKey:cacheKey];
					else
						[objectCache removeObjectForKey:cacheKey];
				}
			}
		}
	}
	
	// Update metadataCache
	
	if (changeset_allKeysRemoved && !hasMetadataChanges)
	{
		// Shortcut: Everything was removed from the database
		
		[metadataCache removeAllObjects];
	}
	else if (hasMetadataChanges && !hasRemovedKeys && !hasRemovedCollections && !changeset_allKeysRemoved)
	{
		// Shortcut: Nothing was removed from the database.
		// So we can simply enumerate over the changes and update the cache inline as needed.
		
		id yapNull = [YapNull null];    // value == yapNull  : setPrimitive or containment policy
		id yapTouch = [YapTouch touch]; // value == yapTouch : touchObjectForKey: was used
		
		BOOL isPolicyContainment = (metadataPolicy == YapDatabasePolicyContainment);
		BOOL isPolicyShare       = (metadataPolicy == YapDatabasePolicyShare);
		
		[changeset_metadataChanges enumerateKeysAndObjectsUsingBlock:^(id key, id newMetadata, BOOL __unused *stop) {
			
			__unsafe_unretained YapCollectionKey *cacheKey = (YapCollectionKey *)key;
			
			if ([metadataCache containsKey:cacheKey])
			{
				if (newMetadata == yapNull)
				{
					[metadataCache removeObjectForKey:cacheKey];
				}
				else if (newMetadata != yapTouch)
				{
					if (isPolicyContainment) {
						[metadataCache removeObjectForKey:cacheKey];
					}
					else if (isPolicyShare) {
						[metadataCache setObject:newMetadata forKey:cacheKey];
					}
					else // if (isPolicyCopy)
					{
						if ([newMetadata conformsToProtocol:@protocol(NSCopying)])
							[metadataCache setObject:[newMetadata copy] forKey:cacheKey];
						else
							[metadataCache removeObjectForKey:cacheKey];
					}
				}
			}
		}];
	}
	else if (hasMetadataChanges || hasRemovedKeys || hasRemovedCollections)
	{
		NSUInteger updateCapacity = MIN([metadataCache count], [changeset_metadataChanges count]);
		NSUInteger removeCapacity = MIN([metadataCache count], [changeset_removedKeys count]);
		
		NSMutableArray *keysToUpdate = [NSMutableArray arrayWithCapacity:updateCapacity];
		NSMutableArray *keysToRemove = [NSMutableArray arrayWithCapacity:removeCapacity];
		
		[metadataCache enumerateKeysWithBlock:^(id key, BOOL __unused *stop) {
			
			// Order matters.
			// Consider the following database change:
			//
			// [transaction removeAllObjectsInAllCollections];
			// [transaction setObject:obj forKey:key inCollection:collection];
			
			__unsafe_unretained YapCollectionKey *cacheKey = (YapCollectionKey *)key;
			
			if ([changeset_metadataChanges objectForKey:cacheKey])
			{
				[keysToUpdate addObject:key];
			}
			else if ([changeset_removedKeys containsObject:cacheKey] ||
					 [changeset_removedCollections containsObject:cacheKey.collection] || changeset_allKeysRemoved)
			{
				[keysToRemove addObject:key];
			}
		}];
		
		[metadataCache removeObjectsForKeys:keysToRemove];
		
		id yapNull = [YapNull null];    // value == yapNull  : setPrimitive or containment policy
		id yapTouch = [YapTouch touch]; // value == yapTouch : touchObjectForKey: was used
		
		BOOL isPolicyContainment = (metadataPolicy == YapDatabasePolicyContainment);
		BOOL isPolicyShare       = (metadataPolicy == YapDatabasePolicyShare);
		
		for (YapCollectionKey *cacheKey in keysToUpdate)
		{
			id newMetadata = [changeset_metadataChanges objectForKey:cacheKey];
			
			if (newMetadata == yapNull)
			{
				[metadataCache removeObjectForKey:cacheKey];
			}
			else if (newMetadata != yapTouch)
			{
				if (isPolicyContainment) {
					[metadataCache removeObjectForKey:cacheKey];
				}
				else if (isPolicyShare) {
					[metadataCache setObject:newMetadata forKey:cacheKey];
				}
				else // if (isPolicyCopy)
				{
					if ([newMetadata conformsToProtocol:@protocol(NSCopying)])
						[metadataCache setObject:[newMetadata copy] forKey:cacheKey];
					else
						[metadataCache removeObjectForKey:cacheKey];
				}
			}
		}
	}
}

/**
 * Internal method.
 *
 * This method is invoked with the changeset from a sibling connection.
**/
- (void)noteCommittedChanges:(NSDictionary *)changeset
{
	// This method must be invoked from within connectionQueue.
	// It may be invoked from:
	//
	// 1. [database noteCommittedChanges:fromConnection:]
	//   via dispatch_async(connectionQueue, ...)
	//
	// 2. [self  preReadTransaction:]
	//   via dispatch_X(connectionQueue) -> dispatch_sync(database->snapshotQueue)
	//
	// 3. [self preReadWriteTransaction:]
	//   via dispatch_X(connectionQueue) -> dispatch_sync(database->snapshotQueue)
	//
	// In case 1 (the common case) we can see IsOnConnectionQueueKey.
	// In case 2 & 3 (the edge cases) we can see IsOnSnapshotQueueKey.
	
	NSAssert(dispatch_get_specific(IsOnConnectionQueueKey) ||
			 dispatch_get_specific(database->IsOnSnapshotQueueKey), @"Must be invoked within connectionQueue");
	
	// Grab the new snapshot.
	// This tells us the minimum snapshot we could get if we started a transaction right now.
	
	uint64_t changesetSnapshot = [[changeset objectForKey:YapDatabaseSnapshotKey] unsignedLongLongValue];
	
	if (changesetSnapshot <= snapshot)
	{
		// We already noted this changeset.
		//
		// There is a "race condition" that occasionally happens when a readonly transaction is started
		// around the same instant a readwrite transaction finishes committing its changes to disk.
		// The readonly transaction enters our transaction state queue (to start) before
		// the readwrite transaction enters our transaction state queue (to finish).
		// However the readonly transaction gets a database snapshot post readwrite commit.
		// That is, the readonly transaction can read the changes from the readwrite transaction at the sqlite layer,
		// even though the readwrite transaction hasn't completed within the yap database layer.
		//
		// This race condition is handled automatically within the preReadTransaction method.
		// In fact, it invokes this method to handle the race condition.
		// Thus this method could be invoked twice to handle the same changeset.
		// So catching it here and ignoring it is simply a minor optimization to avoid duplicate work.
		
		YDBLogVerbose(@"Ignoring previously processed changeset %lu for connection %@, database %@",
		              (unsigned long)changesetSnapshot, self, database);
		
		return;
	}
	
	if (longLivedReadTransaction)
	{
		if (dispatch_get_specific(database->IsOnSnapshotQueueKey))
		{
			// This method is being invoked from preReadTransaction:.
			// We are to process the changeset for it.
			
			[processedChangesets addObject:changeset];
		}
		else
		{
			// This method is being invoked from [database noteCommittedChanges:].
			// We cannot process the changeset yet.
			// We must wait for the longLivedReadTransaction to be reset.
			
			YDBLogVerbose(@"Storing pending changeset %lu for connection %@, database %@",
			              (unsigned long)changesetSnapshot, self, database);
			
			[pendingChangesets addObject:changeset];
			return;
		}
	}
	
	// Changeset processing
	
	YDBLogVerbose(@"Processing changeset %lu for connection %@, database %@",
	              (unsigned long)changesetSnapshot, self, database);
	
	snapshot = changesetSnapshot;
	[self processChangeset:changeset];
}

////////////////////////////////////////////////////////////////////////////////////////////////////////////////////////
#pragma mark Changeset Inspection
////////////////////////////////////////////////////////////////////////////////////////////////////////////////////////

- (BOOL)hasChangeForCollection:(NSString *)collection
               inNotifications:(NSArray *)notifications
        includingObjectChanges:(BOOL)includeObjectChanges
               metadataChanges:(BOOL)includeMetadataChanges
{
	if (collection == nil)
		collection = @"";
	
	for (NSNotification *notification in notifications)
	{
		if (![notification isKindOfClass:[NSNotification class]])
		{
			YDBLogWarn(@"%@ - notifications parameter contains non-NSNotification object", THIS_METHOD);
			continue;
		}
		
		NSDictionary *changeset = notification.userInfo;
		
		if (includeObjectChanges)
		{
			YapSet *changeset_objectChanges = [changeset objectForKey:YapDatabaseObjectChangesKey];
			for (YapCollectionKey *collectionKey in changeset_objectChanges)
			{
				if ([collectionKey.collection isEqualToString:collection])
				{
					return YES;
				}
			}
		}
		
		if (includeMetadataChanges)
		{
			YapSet *changeset_metadataChanges = [changeset objectForKey:YapDatabaseMetadataChangesKey];
			for (YapCollectionKey *collectionKey in changeset_metadataChanges)
			{
				if ([collectionKey.collection isEqualToString:collection])
				{
					return YES;
				}
			}
		}
		
		YapSet *changeset_removedKeys = [changeset objectForKey:YapDatabaseRemovedKeysKey];
		for (YapCollectionKey *collectionKey in changeset_removedKeys)
		{
			if ([collectionKey.collection isEqualToString:collection])
			{
				return YES;
			}
		}
		
		YapSet *changeset_removedCollections = [changeset objectForKey:YapDatabaseRemovedCollectionsKey];
		if ([changeset_removedCollections containsObject:collection])
			return YES;
		
		BOOL changeset_allKeysRemoved = [[changeset objectForKey:YapDatabaseAllKeysRemovedKey] boolValue];
		if (changeset_allKeysRemoved)
			return YES;
	}
	
	return NO;
}

- (BOOL)hasChangeForCollection:(NSString *)collection inNotifications:(NSArray *)notifications
{
	return [self hasChangeForCollection:collection
	                    inNotifications:notifications
	             includingObjectChanges:YES
	                    metadataChanges:YES];
}

- (BOOL)hasObjectChangeForCollection:(NSString *)collection inNotifications:(NSArray *)notifications
{
	return [self hasChangeForCollection:collection
	                    inNotifications:notifications
	             includingObjectChanges:YES
	                    metadataChanges:NO];
}

- (BOOL)hasMetadataChangeForCollection:(NSString *)collection inNotifications:(NSArray *)notifications
{
	return [self hasChangeForCollection:collection
	                    inNotifications:notifications
	             includingObjectChanges:NO
	                    metadataChanges:YES];
}

// Query for a change to a particular key/collection tuple

- (BOOL)hasChangeForKey:(NSString *)key
           inCollection:(NSString *)collection
        inNotifications:(NSArray *)notifications
 includingObjectChanges:(BOOL)includeObjectChanges
        metadataChanges:(BOOL)includeMetadataChanges
{
	if (key == nil) return NO;
	if (collection == nil)
		collection = @"";
	
	YapCollectionKey *collectionKey = [[YapCollectionKey alloc] initWithCollection:collection key:key];
	
	for (NSNotification *notification in notifications)
	{
		if (![notification isKindOfClass:[NSNotification class]])
		{
			YDBLogWarn(@"%@ - notifications parameter contains non-NSNotification object", THIS_METHOD);
			continue;
		}
		
		NSDictionary *changeset = notification.userInfo;
		
		if (includeObjectChanges)
		{
			YapSet *changeset_objectChanges = [changeset objectForKey:YapDatabaseObjectChangesKey];
			if ([changeset_objectChanges containsObject:collectionKey])
				return YES;
		}
		
		if (includeMetadataChanges)
		{
			YapSet *changeset_metadataChanges = [changeset objectForKey:YapDatabaseMetadataChangesKey];
			if ([changeset_metadataChanges containsObject:collectionKey])
				return YES;
		}
		
		YapSet *changeset_removedKeys = [changeset objectForKey:YapDatabaseRemovedKeysKey];
		if ([changeset_removedKeys containsObject:collectionKey])
			return YES;
		
		YapSet *changeset_removedCollections = [changeset objectForKey:YapDatabaseRemovedCollectionsKey];
		if ([changeset_removedCollections containsObject:collection])
			return YES;
		
		BOOL changeset_allKeysRemoved = [[changeset objectForKey:YapDatabaseAllKeysRemovedKey] boolValue];
		if (changeset_allKeysRemoved)
			return YES;
	}
	
	return NO;
}

- (BOOL)hasChangeForKey:(NSString *)key
           inCollection:(NSString *)collection
        inNotifications:(NSArray *)notifications
{
	return [self hasChangeForKey:key
	                inCollection:collection
	             inNotifications:notifications
	      includingObjectChanges:YES
	             metadataChanges:YES];
}

- (BOOL)hasObjectChangeForKey:(NSString *)key
                 inCollection:(NSString *)collection
              inNotifications:(NSArray *)notifications
{
	return [self hasChangeForKey:key
	                inCollection:collection
	             inNotifications:notifications
	      includingObjectChanges:YES
	             metadataChanges:NO];
}

- (BOOL)hasMetadataChangeForKey:(NSString *)key
                   inCollection:(NSString *)collection
                inNotifications:(NSArray *)notifications
{
	return [self hasChangeForKey:key
	                inCollection:collection
	             inNotifications:notifications
	      includingObjectChanges:NO
	             metadataChanges:YES];
}

// Query for a change to a particular set of keys in a collection

- (BOOL)hasChangeForAnyKeys:(NSSet *)keys
               inCollection:(NSString *)collection
            inNotifications:(NSArray *)notifications
     includingObjectChanges:(BOOL)includeObjectChanges
            metadataChanges:(BOOL)includeMetadataChanges
{
	if ([keys count] == 0) return NO;
	if (collection == nil)
		collection = @"";
	
	for (NSNotification *notification in notifications)
	{
		if (![notification isKindOfClass:[NSNotification class]])
		{
			YDBLogWarn(@"%@ - notifications parameter contains non-NSNotification object", THIS_METHOD);
			continue;
		}
		
		NSDictionary *changeset = notification.userInfo;
		
		if (includeObjectChanges)
		{
			YapSet *changeset_objectChanges = [changeset objectForKey:YapDatabaseObjectChangesKey];
			for (YapCollectionKey *collectionKey in changeset_objectChanges)
			{
				if ([collectionKey.collection isEqualToString:collection])
				{
					if ([keys containsObject:collectionKey.key])
					{
						return YES;
					}
				}
			}
		}
		
		if (includeMetadataChanges)
		{
			YapSet *changeset_metadataChanges = [changeset objectForKey:YapDatabaseMetadataChangesKey];
			for (YapCollectionKey *collectionKey in changeset_metadataChanges)
			{
				if ([collectionKey.collection isEqualToString:collection])
				{
					if ([keys containsObject:collectionKey.key])
					{
						return YES;
					}
				}
			}
		}
		
		YapSet *changeset_removedKeys = [changeset objectForKey:YapDatabaseRemovedKeysKey];
		for (YapCollectionKey *collectionKey in changeset_removedKeys)
		{
			if ([collectionKey.collection isEqualToString:collection])
			{
				if ([keys containsObject:collectionKey.key])
				{
					return YES;
				}
			}
		}
		
		YapSet *changeset_removedCollections = [changeset objectForKey:YapDatabaseRemovedCollectionsKey];
		if ([changeset_removedCollections containsObject:collection])
			return YES;
		
		BOOL changeset_allKeysRemoved = [[changeset objectForKey:YapDatabaseAllKeysRemovedKey] boolValue];
		if (changeset_allKeysRemoved)
			return YES;
	}
	
	return NO;
}

- (BOOL)hasChangeForAnyKeys:(NSSet *)keys
               inCollection:(NSString *)collection
            inNotifications:(NSArray *)notifications
{
	return [self hasChangeForAnyKeys:keys
	                    inCollection:collection
	                 inNotifications:notifications
	          includingObjectChanges:YES
	                 metadataChanges:YES];
}

- (BOOL)hasObjectChangeForAnyKeys:(NSSet *)keys
                     inCollection:(NSString *)collection
                  inNotifications:(NSArray *)notifications
{
	return [self hasChangeForAnyKeys:keys
	                    inCollection:collection
	                 inNotifications:notifications
	          includingObjectChanges:YES
	                 metadataChanges:NO];
}

- (BOOL)hasMetadataChangeForAnyKeys:(NSSet *)keys
                       inCollection:(NSString *)collection
                    inNotifications:(NSArray *)notifications
{
	return [self hasChangeForAnyKeys:keys
	                    inCollection:collection
	                 inNotifications:notifications
	          includingObjectChanges:NO
	                 metadataChanges:YES];
}

// Advanced query techniques

/**
 * Returns YES if [transaction removeAllObjectsInCollection:] was invoked on the collection,
 * or if [transaction removeAllObjectsInAllCollections] was invoked
 * during any of the commits represented by the given notifications.
 * 
 * If this was the case then YapDatabase may not have tracked every single key within the collection.
 * And thus a key that was removed via clearing the collection may not show up while enumerating changedKeys.
 *
 * This method is designed to be used in conjunction with the enumerateChangedKeys.... methods (below).
 * The hasChange... methods (above) already take this into account.
**/
- (BOOL)didClearCollection:(NSString *)collection inNotifications:(NSArray *)notifications
{
	if (collection == nil)
		collection = @"";
	
	for (NSNotification *notification in notifications)
	{
		if (![notification isKindOfClass:[NSNotification class]])
		{
			YDBLogWarn(@"%@ - notifications parameter contains non-NSNotification object", THIS_METHOD);
			continue;
		}
		
		NSDictionary *changeset = notification.userInfo;
		
		YapSet *changeset_removedCollections = [changeset objectForKey:YapDatabaseRemovedCollectionsKey];
		if ([changeset_removedCollections containsObject:collection])
			return YES;
	}
	
	return NO;
}

/**
 * Returns YES if [transaction removeAllObjectsInAllCollections] was invoked
 * during any of the commits represented by the given notifications.
 *
 * If this was the case then YapDatabase may not have tracked every single key within every single collection.
 * And thus a key that was removed via clearing the database may not show up while enumerating changedKeys.
 *
 * This method is designed to be used in conjunction with the enumerateChangedKeys.... methods (below).
 * The hasChange... methods (above) already take this into account.
**/
- (BOOL)didClearAllCollectionsInNotifications:(NSArray *)notifications
{
	for (NSNotification *notification in notifications)
	{
		if (![notification isKindOfClass:[NSNotification class]])
		{
			YDBLogWarn(@"%@ - notifications parameter contains non-NSNotification object", THIS_METHOD);
			continue;
		}
		
		NSDictionary *changeset = notification.userInfo;
		
		BOOL changeset_allKeysRemoved = [[changeset objectForKey:YapDatabaseAllKeysRemovedKey] boolValue];
		if (changeset_allKeysRemoved)
			return YES;
	}
	
	return NO;
}

/**
 * Allows you to enumerate all the changed keys in the given collection, for the given commits.
 * 
 * Keep in mind that if [transaction removeAllObjectsInCollection:] was invoked on the given collection
 * or [transaction removeAllObjectsInAllCollections] was invoked
 * during any of the commits represented by the given notifications,
 * then the key may not be included in the enumeration.
 * You must use didClearCollection:inNotifications: if you need to handle that case.
 * 
 * @see didClearCollection:inNotifications:
**/
- (void)enumerateChangedKeysInCollection:(NSString *)collection
                         inNotifications:(NSArray *)notifications
                              usingBlock:(void (^)(NSString *key, BOOL *stop))block
{
	if (block == NULL) return;
	if (collection == nil)
		collection = @"";
	
	BOOL stop = NO;
	NSMutableSet *keys = [NSMutableSet set];
	
	for (NSNotification *notification in notifications)
	{
		if (![notification isKindOfClass:[NSNotification class]])
		{
			YDBLogWarn(@"%@ - notifications parameter contains non-NSNotification object", THIS_METHOD);
			continue;
		}
		
		NSDictionary *changeset = notification.userInfo;
		
		YapSet *changeset_objectChanges = [changeset objectForKey:YapDatabaseObjectChangesKey];
		for (YapCollectionKey *ck in changeset_objectChanges)
		{
			if ([ck.collection isEqualToString:collection])
			{
				if (![keys containsObject:ck.key])
				{
					block(ck.key, &stop);
					if (stop) return;
					
					[keys addObject:ck.key];
				}
			}
		}
		
		YapSet *changeset_metadataChanges = [changeset objectForKey:YapDatabaseMetadataChangesKey];
		for (YapCollectionKey *ck in changeset_metadataChanges)
		{
			if ([ck.collection isEqualToString:collection])
			{
				if (![keys containsObject:ck.key])
				{
					block(ck.key, &stop);
					if (stop) return;
					
					[keys addObject:ck.key];
				}
			}
		}
	}
}

/**
 * Allows you to enumerate all the changed collection/key tuples for the given commits.
 * 
 * Keep in mind that if [transaction removeAllObjectsInAllCollections] was invoked
 * during any of the commits represented by the given notifications,
 * then the collection/key tuple may not be included in the enumeration.
 * You must use didClearAllCollectionsInNotifications: if you need to handle that case.
 * 
 * @see didClearAllCollectionsInNotifications:
**/
- (void)enumerateChangedCollectionKeysInNotifications:(NSArray *)notifications
                                           usingBlock:(void (^)(YapCollectionKey *ck, BOOL *stop))block
{
	if (block == NULL) return;
	
	BOOL stop = NO;
	NSMutableSet *collectionKeys = [NSMutableSet set];
	
	for (NSNotification *notification in notifications)
	{
		if (![notification isKindOfClass:[NSNotification class]])
		{
			YDBLogWarn(@"%@ - notifications parameter contains non-NSNotification object", THIS_METHOD);
			continue;
		}
		
		NSDictionary *changeset = notification.userInfo;
		
		YapSet *changeset_objectChanges = [changeset objectForKey:YapDatabaseObjectChangesKey];
		for (YapCollectionKey *ck in changeset_objectChanges)
		{
			if (![collectionKeys containsObject:ck])
			{
				block(ck, &stop);
				if (stop) return;
				
				[collectionKeys addObject:ck];
			}
		}
		
		YapSet *changeset_metadataChanges = [changeset objectForKey:YapDatabaseMetadataChangesKey];
		for (YapCollectionKey *ck in changeset_metadataChanges)
		{
			block(ck, &stop);
			if (stop) return;
			
			[collectionKeys addObject:ck];
		}
	}
}

////////////////////////////////////////////////////////////////////////////////////////////////////////////////////////
#pragma mark Extensions
////////////////////////////////////////////////////////////////////////////////////////////////////////////////////////

/**
 * Creates or fetches the extension with the given name.
 * If this connection has not yet initialized the proper extensions connection, it is done automatically.
 *
 * @return
 *     A subclass of YapDatabaseExtensionConnection,
 *     according to the type of extension registered under the given name.
 *
 * One must register an extension with the database before it can be accessed from within connections or transactions.
 * After registration everything works automatically using just the registered extension name.
 *
 * @see [YapDatabase registerExtension:withName:]
**/
- (id)extension:(NSString *)extName
{
	// This method is PUBLIC.
	//
	// This method returns a subclass of YapDatabaseExtensionConnection.
	// To get:
	// - YapDatabaseExtension            => [database registeredExtension:@"registeredNameOfExtension"]
	// - YapDatabaseExtensionConnection  => [databaseConnection extension:@"registeredNameOfExtension"]
	// - YapDatabaseExtensionTransaction => [databaseTransaction extension:@"registeredNameOfExtension"]
	
	__block id extConnection = nil;
	
	dispatch_block_t block = ^{
		
		extConnection = [extensions objectForKey:extName];
		
		if (!extConnection && !extensionsReady)
		{
			// We don't have an existing connection for the extension.
			// Create one (if we can).
			
			YapDatabaseExtension *ext = [registeredExtensions objectForKey:extName];
			if (ext)
			{
				extConnection = [ext newConnection:self];
				[extensions setObject:extConnection forKey:extName];
			}
		}
	};
	
	if (dispatch_get_specific(IsOnConnectionQueueKey))
		block();
	else
		dispatch_sync(connectionQueue, block);
	
	return extConnection;
}

- (id)ext:(NSString *)extensionName
{
	// The "+ (void)load" method swizzles the implementation of this class
	// to point to the implementation of the extension: method.
	//
	// So the two methods are literally the same thing.
	
	return [self extension:extensionName]; // This method is swizzled !
}

- (NSDictionary *)extensions
{
	// This method is INTERNAL
	
	if (!extensionsReady)
	{
		[registeredExtensions enumerateKeysAndObjectsUsingBlock:^(id key, id obj, BOOL __unused *stop) {
			
			__unsafe_unretained NSString *extName = key;
			__unsafe_unretained YapDatabaseExtension *ext = obj;
			
			if ([extensions objectForKey:extName] == nil)
			{
				id extConnection = [ext newConnection:self];
				[extensions setObject:extConnection forKey:extName];
			}
		}];
		
		extensionsReady = YES;
	}
	
	return extensions;
}

- (BOOL)registerExtension:(YapDatabaseExtension *)extension withName:(NSString *)extensionName
{
	NSAssert(dispatch_get_specific(database->IsOnWriteQueueKey), @"Must go through writeQueue.");
	
	__block BOOL result = NO;
	
	dispatch_sync(connectionQueue, ^{ @autoreleasepool {
	
		YapDatabaseReadWriteTransaction *transaction = [self newReadWriteTransaction];
		[self preReadWriteTransaction:transaction];
		
		// Set the registeredName now.
		// The extension will need this in order to perform the registration tasks such as creating tables, etc.
		extension.registeredName = extensionName;
		extension.registeredDatabase = database;
		
		YapDatabaseExtensionConnection *extensionConnection;
		YapDatabaseExtensionTransaction *extensionTransaction;
		
		extensionConnection = [extension newConnection:self];
		extensionTransaction = [extensionConnection newReadWriteTransaction:transaction];
		
		BOOL needsClassValue = NO;
		[self willRegisterExtension:extension
		                   withName:extensionName
		                transaction:transaction
		            needsClassValue:&needsClassValue];
		
		result = [extensionTransaction createIfNeeded];
		
		if (result)
		{
			[self didRegisterExtension:extension
			                  withName:extensionName
			               transaction:transaction
			           needsClassValue:needsClassValue];
			
			[self addRegisteredExtensionConnection:extensionConnection withName:extensionName];
			[transaction addRegisteredExtensionTransaction:extensionTransaction withName:extensionName];
		}
		else
		{
			// Registration failed.
			
			extension.registeredName = nil;
			extension.registeredDatabase = nil;
			
			[transaction rollback];
		}
		
		[self postReadWriteTransaction:transaction];
		registeredExtensionsChanged = NO;
	}});
	
	return result;
}

- (void)unregisterExtensionWithName:(NSString *)extensionName
{
	NSAssert(dispatch_get_specific(database->IsOnWriteQueueKey), @"Must go through writeQueue.");
	
	dispatch_sync(connectionQueue, ^{ @autoreleasepool {
		
		YapDatabaseReadWriteTransaction *transaction = [self newReadWriteTransaction];
		[self preReadWriteTransaction:transaction];
		
		// Unregister the given extension
		
		YapDatabaseExtension *extension = [registeredExtensions objectForKey:extensionName];
		
		[self _unregisterExtensionWithName:extensionName transaction:transaction];
		extension.registeredName = nil;
		extension.registeredDatabase = nil;
		
		// Automatically unregister any extensions that were dependent upon this one.
		
		NSMutableArray *extensionNameStack = [NSMutableArray arrayWithCapacity:1];
		[extensionNameStack addObject:extensionName];
		
		do
		{
			NSString *currentExtensionName = [extensionNameStack lastObject];
			
			__block NSString *dependentExtName = nil;
			[extensionDependencies enumerateKeysAndObjectsUsingBlock:^(id key, id obj, BOOL *stop){
				
			//	__unsafe_unretained NSString *extName = (NSString *)key;
				__unsafe_unretained NSSet *extDependencies = (NSSet *)obj;
				
				if ([extDependencies containsObject:currentExtensionName])
				{
					dependentExtName = (NSString *)key;
					*stop = YES;
				}
			}];
			
			if (dependentExtName)
			{
				// We found an extension that was dependent upon the one we just unregistered.
				// So we need to unregister it too.
				
				YapDatabaseExtension *dependentExt = [registeredExtensions objectForKey:dependentExtName];
				
				[self _unregisterExtensionWithName:dependentExtName transaction:transaction];
				dependentExt.registeredName = nil;
				
				// And now we need to check and see if there were any extensions dependent upon this new one.
				// So we add it to the top of the stack, and continue our search.
				
				[extensionNameStack addObject:dependentExtName];
			}
			else
			{
				[extensionNameStack removeLastObject];
			}
			
		} while ([extensionNameStack count] > 0);
		
		
		// Complete the transaction
		[self postReadWriteTransaction:transaction];
		
		// And reset the registeredExtensionsChanged ivar.
		// The above method already processed it, and included the appropriate information in the changeset.
		registeredExtensionsChanged = NO;
	}});
}

- (void)_unregisterExtensionWithName:(NSString *)extensionName
                         transaction:(YapDatabaseReadWriteTransaction *)transaction
{
	NSString *className = nil;
	Class class = NULL;
	
	BOOL wasPersistent;
	
	YapMemoryTableTransaction *memoryTableTransaction = [transaction yapMemoryTableTransaction];
	YapCollectionKey *classKey = [[YapCollectionKey alloc] initWithCollection:extensionName key:ext_key_class];
	
	className = [memoryTableTransaction objectForKey:classKey];
	if (className)
	{
		wasPersistent = NO;
	}
	else
	{
		className = [transaction stringValueForKey:ext_key_class extension:extensionName];
		wasPersistent = YES;
	}
	
	class = NSClassFromString(className);
	
	if (className == nil)
	{
		YDBLogWarn(@"Unable to unregister extension(%@). Doesn't appear to be registered.", extensionName);
	}
	else if (class == NULL)
	{
		YDBLogError(@"Unable to unregister extension(%@) with unknown class(%@)", extensionName, className);
	}
	if (![class isSubclassOfClass:[YapDatabaseExtension class]])
	{
		YDBLogError(@"Unable to unregister extension(%@) with improper class(%@)", extensionName, className);
	}
	else
	{
		// Drop tables
		[class dropTablesForRegisteredName:extensionName withTransaction:transaction wasPersistent:wasPersistent];
		
		// Drop preferences
		if (wasPersistent)
		{
			// remove rows in yap2 table (where extension == extensionName)
			[transaction removeAllValuesForExtension:extensionName];
		}
		else
		{
			// remove rows in yap memory table (where collectionKey.collection == extensionName)
			NSMutableArray *keysToRemove = [NSMutableArray array];
			
			[memoryTableTransaction enumerateKeysWithBlock:^(id key, BOOL __unused *stop) {
				
				__unsafe_unretained YapCollectionKey *ck = (YapCollectionKey *)key;
				if ([ck.collection isEqualToString:extensionName])
				{
					[keysToRemove addObject:ck];
				}
			}];
			
			[memoryTableTransaction removeObjectsForKeys:keysToRemove];
		}
		
		// Remove from registeredExtensions, extensionsOrder & extensionDependencies (if needed)
		[self didUnregisterExtensionWithName:extensionName];
		
		// Remove YapDatabaseExtensionConnection subclass instance (if needed)
		[self removeRegisteredExtensionConnectionWithName:extensionName];
		
		// Remove YapDatabaseExtensionTransaction subclass instance (if needed)
		[transaction removeRegisteredExtensionTransactionWithName:extensionName];
	}
}

- (void)willRegisterExtension:(YapDatabaseExtension *)extension
                     withName:(NSString *)extensionName
                transaction:(YapDatabaseReadWriteTransaction *)transaction
              needsClassValue:(BOOL *)needsClassValuePtr
{
	// This method is INTERNAL
	
	// Check to see if we should create the YapMemoryTable.
	// We create this on demand the first time an extension is registered.
	
	if ([registeredMemoryTables objectForKey:@"yap"] == nil)
	{
		YapMemoryTable *memoryTable = [[YapMemoryTable alloc] initWithKeyClass:[YapCollectionKey class]];
		
		[self registerMemoryTable:memoryTable withName:@"yap"];
	}
	
	// Special handling for non-persistent (in-memory only) extensions.
	
	if (![extension isPersistent])
	{
		// First time registration
		*needsClassValuePtr = YES;
		return;
	}
	
	// The class name of every registered extension is recorded in the yap2 table.
	// We ensure that re-registrations under the same name use the same extension class.
	// If we detect a change, we auto-unregister the previous extension.
	//
	// Note: @"class" is a reserved key for all extensions.
	
	NSString *prevExtensionClassName = [transaction stringValueForKey:ext_key_class extension:extensionName];
	if (prevExtensionClassName == nil)
	{
		// First time registration
		*needsClassValuePtr = YES;
		return;
	}
	
	NSString *extensionClassName = NSStringFromClass([extension class]);
	
	if ([extensionClassName isEqualToString:prevExtensionClassName])
	{
		// Re-registration
		*needsClassValuePtr = NO;
		return;
	}
	
	NSArray *otherValidClassNames = [[extension class] previousClassNames];
	
	if ([otherValidClassNames containsObject:prevExtensionClassName])
	{
		// The extension class was renamed.
		// We should update the class value in the database.
		*needsClassValuePtr = YES;
		return;
	}
	
	YDBLogWarn(@"Dropping tables for previously registered extension with name(%@), class(%@) for new class(%@)",
	           extensionName, prevExtensionClassName, extensionClassName);
	
	Class prevExtensionClass = NSClassFromString(prevExtensionClassName);
	
	if (prevExtensionClass == NULL)
	{
		YDBLogError(@"Unable to drop tables for previously registered extension with name(%@), unknown class(%@)",
		            extensionName, prevExtensionClassName);
	}
	else if (![prevExtensionClass isSubclassOfClass:[YapDatabaseExtension class]])
	{
		YDBLogError(@"Unable to drop tables for previously registered extension with name(%@), invalid class(%@)",
		            extensionName, prevExtensionClassName);
	}
	else
	{
		// Drop tables
		[prevExtensionClass dropTablesForRegisteredName:extensionName withTransaction:transaction wasPersistent:YES];
		
		// Drop preferences (rows in yap2 table)
		[transaction removeAllValuesForExtension:extensionName];
	}
	
	*needsClassValuePtr = YES;
}

- (void)didRegisterExtension:(YapDatabaseExtension *)extension
                    withName:(NSString *)extensionName
                 transaction:(YapDatabaseReadWriteTransaction *)transaction
             needsClassValue:(BOOL)needsClassValue
{
	// This method is INTERNAL
	
	// Record the class name of the extension in the yap2 table (if needed)
	
	if (needsClassValue)
	{
		NSString *extensionClassName = NSStringFromClass([extension class]);
		
		if ([extension isPersistent])
		{
			[transaction setStringValue:extensionClassName forKey:ext_key_class extension:extensionName];
		}
		else
		{
			YapCollectionKey *classKey = [[YapCollectionKey alloc] initWithCollection:extensionName key:ext_key_class];
			[[transaction yapMemoryTableTransaction] setObject:extensionClassName forKey:classKey];
		}
	}
	
	// Update the list of registered extensions.
	
	NSMutableDictionary *newRegisteredExtensions = [registeredExtensions mutableCopy];
	[newRegisteredExtensions setObject:extension forKey:extensionName];
	
	registeredExtensions = [newRegisteredExtensions copy];
	extensionsOrder = [extensionsOrder arrayByAddingObject:extensionName];
	
	NSSet *dependencies = [extension dependencies];
	if (dependencies == nil)
		dependencies = [NSSet set];
	
	NSMutableDictionary *newExtensionDependencies = [extensionDependencies mutableCopy];
	[newExtensionDependencies setObject:dependencies forKey:extensionName];
	
	extensionDependencies = [newExtensionDependencies copy];
	
	extensionsReady = NO;
	sharedKeySetForExtensions = [NSDictionary sharedKeySetForKeys:[registeredExtensions allKeys]];
	
	// Set the registeredExtensionsChanged flag.
	// This will be consulted during the creation of the changeset,
	// and will cause us to add the updated registeredExtensions to the list of changes.
	// It will then get propogated to the database, and all other connections.
	
	registeredExtensionsChanged = YES;
}

- (void)didUnregisterExtensionWithName:(NSString *)extensionName
{
	// This method is INTERNAL
	
	if ([registeredExtensions objectForKey:extensionName])
	{
		NSMutableDictionary *newRegisteredExtensions = [registeredExtensions mutableCopy];
		[newRegisteredExtensions removeObjectForKey:extensionName];
		
		registeredExtensions = [newRegisteredExtensions copy];
		
		NSMutableArray *newExtensionsOrder = [extensionsOrder mutableCopy];
		[newExtensionsOrder removeObject:extensionName];
		
		extensionsOrder = [newExtensionsOrder copy];
		
		NSMutableDictionary *newExtensionDependencies = [extensionDependencies mutableCopy];
		[newExtensionDependencies removeObjectForKey:extensionName];
		
		extensionDependencies = [newExtensionDependencies copy];
		
		extensionsReady = NO;
		sharedKeySetForExtensions = [NSDictionary sharedKeySetForKeys:[registeredExtensions allKeys]];
		
		// Set the registeredExtensionsChanged flag.
		// This will be consulted during the creation of the changeset,
		// and will cause us to add the updated registeredExtensions to the list of changes.
		// It will then get propogated to the database, and all other connections.
		
		registeredExtensionsChanged = YES;
	}
}

- (void)addRegisteredExtensionConnection:(YapDatabaseExtensionConnection *)extConnection withName:(NSString *)extName
{
	// This method is INTERNAL
	
	if (extensions == nil)
		extensions = [[NSMutableDictionary alloc] init];
	
	[extensions setObject:extConnection forKey:extName];
}

- (void)removeRegisteredExtensionConnectionWithName:(NSString *)extName
{
	// This method is INTERNAL
	
	[extensions removeObjectForKey:extName];
}

////////////////////////////////////////////////////////////////////////////////////////////////////////////////////////
#pragma mark Vacuum
////////////////////////////////////////////////////////////////////////////////////////////////////////////////////////

/**
 * Upgrade Notice:
 *
 * The "auto_vacuum=FULL" was not properly set until YapDatabase v2.5.
 * And thus if you have an app that was using YapDatabase prior to this version,
 * then the existing database file will continue to operate in "auto_vacuum=NONE" mode.
 * This means the existing database file won't be properly truncated as you delete information from the db.
 * That is, the data will be removed, but the pages will be moved to the freelist,
 * and the file itself will remain the same size on disk. (I.e. the file size can grow, but not shrink.)
 * To correct this problem, you should run the vacuum operation is at least once.
 * After it is run, the "auto_vacuum=FULL" mode will be set,
 * and the database file size will automatically shrink in the future (as you delete data).
 *
 * @returns Result from "PRAGMA auto_vacuum;" command, as a readable string:
 *   - NONE
 *   - FULL
 *   - INCREMENTAL
 *   - UNKNOWN (future proofing)
 *
 * If the return value is NONE, then you should run the vacuum operation at some point
 * in order to properly reconfigure the database.
 *
 * Concerning Method Invocation:
 *
 * You can invoke this method as a standalone method on the connection:
 *
 *   NSString *value = [databaseConnection pragmaAutoVacuum]
 *
 * Or you can invoke this method within a transaction:
 *
 * [databaseConnection asyncReadWithBlock:^(YapDatabaseReadTransaction *transaction){
 *     NSString *value = [databaseConnection pragmaAutoVacuum];
 * }];
**/
- (NSString *)pragmaAutoVacuum
{
	__block int value = -1;
	
	dispatch_block_t block = ^{ @autoreleasepool {
	
		value = [YapDatabase pragma:@"auto_vacuum" using:db];
	}};
	
	if (dispatch_get_specific(IsOnConnectionQueueKey))
		block();
	else
		dispatch_sync(connectionQueue, block);
	
	return [YapDatabase pragmaValueForAutoVacuum:value];
}

/**
 * Performs a VACUUM on the sqlite database.
 *
 * This method operates as a synchronous ReadWrite "transaction".
 * That is, it behaves in a similar fashion, and you may treat it as if it is a ReadWrite transaction.
 *
 * For more infomation on the VACUUM operation, see the sqlite docs:
 * http://sqlite.org/lang_vacuum.html
 *
 * Remember that YapDatabase operates in WAL mode, with "auto_vacuum=FULL" set.
 *
 * @see pragmaAutoVacuum
**/
- (void)vacuum
{
	dispatch_sync(connectionQueue, ^{ @autoreleasepool {
		
		if (longLivedReadTransaction)
		{
			if (throwExceptionsForImplicitlyEndingLongLivedReadTransaction)
			{
				@throw [self implicitlyEndingLongLivedReadTransactionException];
			}
			else
			{
				YDBLogWarn(@"Implicitly ending long-lived read transaction on connection %@, database %@",
						   self, database);
				
				[self endLongLivedReadTransaction];
			}
		}
		
		__preWriteQueue(self);
		dispatch_sync(database->writeQueue, ^{ @autoreleasepool {
			
			[self preVacuum];
			
			int status;
			
			status = sqlite3_exec(db, "PRAGMA auto_vacuum = FULL;", NULL, NULL, NULL);
			if (status != SQLITE_OK)
			{
				YDBLogError(@"Error setting PRAGMA auto_vacuum: %d %s", status, sqlite3_errmsg(db));
			}
			
			YDBLogVerbose(@"Starting VACUUM ...");
			
			status = sqlite3_exec(db, "VACUUM;", NULL, NULL, NULL);
			if (status != SQLITE_OK)
			{
				YDBLogError(@"Error performing VACUUM: %d %s", status, sqlite3_errmsg(db));
			}
			
			YDBLogVerbose(@"VACUUM complete !");
			
			[self postVacuum];
			
		}}); // End dispatch_sync(database->writeQueue)
		__postWriteQueue(self);
	}});     // End dispatch_sync(connectionQueue)
}

/**
 * Performs a VACUUM on the sqlite database.
 *
 * This method operates as an asynchronous readWrite "transaction".
 * That is, it behaves in a similar fashion, and you may treat it as if it is a ReadWrite transaction.
 *
 * For more infomation on the VACUUM operation, see the sqlite docs:
 * http://sqlite.org/lang_vacuum.html
 *
 * Remember that YapDatabase operates in WAL mode, with "auto_vacuum=FULL" set.
 *
 * An optional completion block may be used.
 * The completionBlock will be invoked on the main thread (dispatch_get_main_queue()).
 *
 * @see pragmaAutoVacuum
**/
- (void)asyncVacuumWithCompletionBlock:(dispatch_block_t)completionBlock
{
	[self asyncVacuumWithCompletionQueue:NULL completionBlock:completionBlock];
}

/**
 * Performs a VACUUM on the sqlite database.
 *
 * This method operates as an asynchronous readWrite "transaction".
 * That is, it behaves in a similar fashion, and you may treat it as if it is a ReadWrite transaction.
 *
 * For more infomation on the VACUUM operation, see the sqlite docs:
 * http://sqlite.org/lang_vacuum.html
 *
 * Remember that YapDatabase operates in WAL mode, with "auto_vacuum=FULL" set.
 *
 * An optional completion block may be used.
 * Additionally the dispatch_queue to invoke the completion block may also be specified.
 * If NULL, dispatch_get_main_queue() is automatically used.
 * 
 * @see pragmaAutoVacuum
**/
- (void)asyncVacuumWithCompletionQueue:(dispatch_queue_t)completionQueue
                       completionBlock:(dispatch_block_t)completionBlock
{
	if (completionQueue == NULL && completionBlock != NULL)
		completionQueue = dispatch_get_main_queue();
	
	dispatch_async(connectionQueue, ^{ @autoreleasepool {
		
		if (longLivedReadTransaction)
		{
			if (throwExceptionsForImplicitlyEndingLongLivedReadTransaction)
			{
				@throw [self implicitlyEndingLongLivedReadTransactionException];
			}
			else
			{
				YDBLogWarn(@"Implicitly ending long-lived read transaction on connection %@, database %@",
						   self, database);
				
				[self endLongLivedReadTransaction];
			}
		}
		
		__preWriteQueue(self);
		dispatch_sync(database->writeQueue, ^{ @autoreleasepool {
			
			[self preVacuum];
			
			int status;
			
			status = sqlite3_exec(db, "PRAGMA auto_vacuum = FULL;", NULL, NULL, NULL);
			if (status != SQLITE_OK)
			{
				YDBLogError(@"Error setting PRAGMA auto_vacuum: %d %s", status, sqlite3_errmsg(db));
			}
			
			YDBLogVerbose(@"Starting VACUUM ...");
			
			status = sqlite3_exec(db, "VACUUM;", NULL, NULL, NULL);
			if (status != SQLITE_OK)
			{
				YDBLogError(@"Error performing VACUUM: %d %s", status, sqlite3_errmsg(db));
			}
			
			YDBLogVerbose(@"VACUUM complete !");
			
			[self postVacuum];
			
			if (completionBlock) {
				dispatch_async(completionQueue, completionBlock);
			}
			
		}}); // End dispatch_sync(database->writeQueue)
		__postWriteQueue(self);
	}});     // End dispatch_async(connectionQueue)
}

////////////////////////////////////////////////////////////////////////////////////////////////////////////////////////
#pragma mark Memory Tables
////////////////////////////////////////////////////////////////////////////////////////////////////////////////////////

- (NSDictionary *)registeredMemoryTables
{
	// This method is INTERNAL
	
	return registeredMemoryTables;
}

- (BOOL)registerMemoryTable:(YapMemoryTable *)table withName:(NSString *)name
{
	// This method is INTERNAL
	
	if ([registeredMemoryTables objectForKey:name])
		return NO;
	
	NSMutableDictionary *newRegisteredMemoryTables = [registeredMemoryTables mutableCopy];
	[newRegisteredMemoryTables setObject:table forKey:name];
	
	registeredMemoryTables = [newRegisteredMemoryTables copy];
	registeredMemoryTablesChanged = YES;
	
	return YES;
}

- (void)unregisterMemoryTableWithName:(NSString *)name
{
	// This method is INTERNAL
	
	if ([registeredMemoryTables objectForKey:name])
	{
		NSMutableDictionary *newRegisteredMemoryTables = [registeredMemoryTables mutableCopy];
		[newRegisteredMemoryTables removeObjectForKey:name];
		
		registeredMemoryTables = [newRegisteredMemoryTables copy];
		registeredMemoryTablesChanged = YES;
	}
}

////////////////////////////////////////////////////////////////////////////////////////////////////////////////////////
<<<<<<< HEAD
=======
#pragma mark Utilities
////////////////////////////////////////////////////////////////////////////////////////////////////////////////////////

/**
 * Long-lived read transactions are a great way to achive stability, especially in places like the main-thread.
 * However, they pose a unique problem. These long-lived transactions often start out by
 * locking the WAL (write ahead log). This prevents the WAL from ever getting reset,
 * and thus causes the WAL to potentially grow infinitely large. In order to allow the WAL to get properly reset,
 * we need the long-lived read transactions to "reset". That is, without changing their stable state (their snapshot),
 * we need them to restart the transaction, but this time without locking this WAL.
 * 
 * We use the maybeResetLongLivedReadTransaction method to achieve this.
**/
- (void)maybeResetLongLivedReadTransaction
{
	// Async dispatch onto the writeQueue so we know there aren't any other active readWrite transactions
	
	dispatch_async(database->writeQueue, ^{
		
		// Pause the writeQueue so readWrite operations can't interfere with us.
		// We abort if our connection has a readWrite transaction pending.
		
		BOOL abort = NO;
		
		OSSpinLockLock(&lock);
		{
			if (activeReadWriteTransaction) {
				abort = YES;
			}
			else if (!writeQueueSuspended) {
				dispatch_suspend(database->writeQueue);
				writeQueueSuspended = YES;
			}
		}
		OSSpinLockUnlock(&lock);
		
		if (abort)
		{
			return;
		}
		
		// Async dispatch onto our connectionQueue.
		
		dispatch_async(connectionQueue, ^{
			
			// If possible, silently reset the longLivedReadTransaction (same snapshot, no longer locking the WAL)
			
			BOOL didReset = NO;
			
			if (longLivedReadTransaction && (snapshot == [database snapshot]))
			{
				NSArray *empty = [self beginLongLivedReadTransaction];
				
				if ([empty count] != 0)
				{
					YDBLogError(@"Core logic failure! "
					            @"Silent longLivedReadTransaction reset resulted in non-empty notification array!");
				}
				
				didReset = YES;
			}
			
			// Resume the writeQueue
			
			OSSpinLockLock(&lock);
			{
				if (writeQueueSuspended) {
					dispatch_resume(database->writeQueue);
					writeQueueSuspended = NO;
				}
			}
			OSSpinLockUnlock(&lock);
		});
	});
}

NS_INLINE void __preWriteQueue(YapDatabaseConnection *connection)
{
	OSSpinLockLock(&connection->lock);
	{
		if (connection->writeQueueSuspended) {
			dispatch_resume(connection->database->writeQueue);
			connection->writeQueueSuspended = NO;
		}
		connection->activeReadWriteTransaction = YES;
	}
	OSSpinLockUnlock(&connection->lock);
}

NS_INLINE void __postWriteQueue(YapDatabaseConnection *connection)
{
	OSSpinLockLock(&connection->lock);
	{
		connection->activeReadWriteTransaction = NO;
	}
	OSSpinLockUnlock(&connection->lock);
}

////////////////////////////////////////////////////////////////////////////////////////////////////////////////////////
>>>>>>> 54bfb0a5
#pragma mark Exceptions
////////////////////////////////////////////////////////////////////////////////////////////////////////////////////////

- (NSException *)nonMainThreadException
{
	NSString *connectionName = self.name;
	NSString *nameInfo = ([connectionName length] > 0) ? [NSString stringWithFormat:@" <%@>", connectionName] : @"";
	
	NSString *reason = [NSString stringWithFormat:
	    @"YapDatabaseConnection[%p]%@ - unpermitted attempt to execute transaction on nom-main thread",
	    self, nameInfo];
	
	NSDictionary *userInfo = @{ NSLocalizedRecoverySuggestionErrorKey:
		@"This connection was configured (via the permittedTransactions property) to only allow transactions"
		@" to be executed from the main-thread. Presumably this connection is dedicated to UI tasks, and thus"
		@" its use on background threads is being discouraged in order to guarantee the connection never blocks."
		@" Perhaps you're using the wrong dedicated connection."
		@" Or you need to create a temporary connection via [database newConnection]."};
	
	return [NSException exceptionWithName:@"YapDatabaseException" reason:reason userInfo:userInfo];
}

#if YapDatabaseEnforcePermittedTransactions
- (NSException *)unpermittedTransactionException:(NSUInteger)transactionFlag
{
	NSUInteger flags = self.permittedTransactions;
	
	NSString *connectionName = self.name;
	NSString *nameInfo = ([connectionName length] > 0) ? [NSString stringWithFormat:@" <%@>", connectionName] : @"";
	
	NSString *unpermittedTransaction = @"unknownTransaction";
	if (transactionFlag == YDB_SyncReadTransaction)
		unpermittedTransaction = @"(sync)readTransaction";
	if (transactionFlag == YDB_AsyncReadTransaction)
		unpermittedTransaction = @"asyncReadTransaction";
	if (transactionFlag == YDB_SyncReadWriteTransaction)
		unpermittedTransaction = @"(sync)readWriteTransaction";
	if (transactionFlag == YDB_AsyncReadWriteTransaction)
		unpermittedTransaction = @"asyncReadWriteTransaction";
	
	NSString *reason = [NSString stringWithFormat:
	    @"YapDatabaseConnection[%p]%@ - unpermitted attempt to execute %@", self, nameInfo, unpermittedTransaction];
	
	NSMutableArray *permittedComponents = [NSMutableArray arrayWithCapacity:4];
	if (flags & YDB_SyncReadTransaction)
		[permittedComponents addObject:@"(sync)readTransaction"];
	if (flags & YDB_AsyncReadTransaction)
		[permittedComponents addObject:@"asyncReadTransaction"];
	if (flags & YDB_SyncReadWriteTransaction)
		[permittedComponents addObject:@"(sync)readWriteTransaction"];
	if (flags & YDB_AsyncReadWriteTransaction)
		[permittedComponents addObject:@"asyncReadWriteTransaction"];
	
	NSString *suggestion = [NSString stringWithFormat:
	    @"This connection was configured (via the permittedTransactions property) to only allow"
	    @" certain types of transactions. The permittedTransactions are: %@",
	    [permittedComponents componentsJoinedByString:@", "]];
	
	NSDictionary *userInfo = @{ NSLocalizedRecoverySuggestionErrorKey: suggestion };
	
	return [NSException exceptionWithName:@"YapDatabaseException" reason:reason userInfo:userInfo];
}
#endif

- (NSException *)implicitlyEndingLongLivedReadTransactionException
{
	NSString *reason = [NSString stringWithFormat:
		@"Database <%@: %p> had long-lived read transaction implicitly ended by executing a read-write transaction.",
		NSStringFromClass([self class]), self];
	
	NSDictionary *userInfo = @{ NSLocalizedRecoverySuggestionErrorKey:
		@"Connections with long-lived read transactions are generally designed to be read-only connections."
		@" As such, you'll want to use a separate connection for the read-write transaction."
		@" If this is not the case (very, very, very rare) you can disable this exception using"
		@" disableExceptionsForImplicitlyEndingLongLivedReadTransaction."
		@" Keep in mind that if you disable these exceptions without understanding why they're enabled by default"
		@" then you're inevitably creating a hard-to-reproduce bug and likely a few crashes too."
		@" Don't be lazy. You've been warned."};
	
	return [NSException exceptionWithName:@"YapDatabaseException" reason:reason userInfo:userInfo];
}

@end<|MERGE_RESOLUTION|>--- conflicted
+++ resolved
@@ -4873,108 +4873,6 @@
 }
 
 ////////////////////////////////////////////////////////////////////////////////////////////////////////////////////////
-<<<<<<< HEAD
-=======
-#pragma mark Utilities
-////////////////////////////////////////////////////////////////////////////////////////////////////////////////////////
-
-/**
- * Long-lived read transactions are a great way to achive stability, especially in places like the main-thread.
- * However, they pose a unique problem. These long-lived transactions often start out by
- * locking the WAL (write ahead log). This prevents the WAL from ever getting reset,
- * and thus causes the WAL to potentially grow infinitely large. In order to allow the WAL to get properly reset,
- * we need the long-lived read transactions to "reset". That is, without changing their stable state (their snapshot),
- * we need them to restart the transaction, but this time without locking this WAL.
- * 
- * We use the maybeResetLongLivedReadTransaction method to achieve this.
-**/
-- (void)maybeResetLongLivedReadTransaction
-{
-	// Async dispatch onto the writeQueue so we know there aren't any other active readWrite transactions
-	
-	dispatch_async(database->writeQueue, ^{
-		
-		// Pause the writeQueue so readWrite operations can't interfere with us.
-		// We abort if our connection has a readWrite transaction pending.
-		
-		BOOL abort = NO;
-		
-		OSSpinLockLock(&lock);
-		{
-			if (activeReadWriteTransaction) {
-				abort = YES;
-			}
-			else if (!writeQueueSuspended) {
-				dispatch_suspend(database->writeQueue);
-				writeQueueSuspended = YES;
-			}
-		}
-		OSSpinLockUnlock(&lock);
-		
-		if (abort)
-		{
-			return;
-		}
-		
-		// Async dispatch onto our connectionQueue.
-		
-		dispatch_async(connectionQueue, ^{
-			
-			// If possible, silently reset the longLivedReadTransaction (same snapshot, no longer locking the WAL)
-			
-			BOOL didReset = NO;
-			
-			if (longLivedReadTransaction && (snapshot == [database snapshot]))
-			{
-				NSArray *empty = [self beginLongLivedReadTransaction];
-				
-				if ([empty count] != 0)
-				{
-					YDBLogError(@"Core logic failure! "
-					            @"Silent longLivedReadTransaction reset resulted in non-empty notification array!");
-				}
-				
-				didReset = YES;
-			}
-			
-			// Resume the writeQueue
-			
-			OSSpinLockLock(&lock);
-			{
-				if (writeQueueSuspended) {
-					dispatch_resume(database->writeQueue);
-					writeQueueSuspended = NO;
-				}
-			}
-			OSSpinLockUnlock(&lock);
-		});
-	});
-}
-
-NS_INLINE void __preWriteQueue(YapDatabaseConnection *connection)
-{
-	OSSpinLockLock(&connection->lock);
-	{
-		if (connection->writeQueueSuspended) {
-			dispatch_resume(connection->database->writeQueue);
-			connection->writeQueueSuspended = NO;
-		}
-		connection->activeReadWriteTransaction = YES;
-	}
-	OSSpinLockUnlock(&connection->lock);
-}
-
-NS_INLINE void __postWriteQueue(YapDatabaseConnection *connection)
-{
-	OSSpinLockLock(&connection->lock);
-	{
-		connection->activeReadWriteTransaction = NO;
-	}
-	OSSpinLockUnlock(&connection->lock);
-}
-
-////////////////////////////////////////////////////////////////////////////////////////////////////////////////////////
->>>>>>> 54bfb0a5
 #pragma mark Exceptions
 ////////////////////////////////////////////////////////////////////////////////////////////////////////////////////////
 
