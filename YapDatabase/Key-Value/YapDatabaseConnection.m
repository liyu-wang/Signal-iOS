--- conflicted
+++ resolved
@@ -316,11 +316,7 @@
 	{
 		char *stmt = "SELECT \"key\", \"metadata\" FROM \"database\";";
 		
-<<<<<<< HEAD
-		int status = sqlite3_prepare_v2(db, stmt, (int)strlen(stmt)+1, &enumerateMetadataStatement, NULL);
-=======
 		int status = sqlite3_prepare_v2(db, stmt, (int)strlen(stmt)+1, &enumerateKeysAndMetadataStatement, NULL);
->>>>>>> c5a6e6ca
 		if (status != SQLITE_OK)
 		{
 			YDBLogError(@"Error creating '%@': %d %s", NSStringFromSelector(_cmd), status, sqlite3_errmsg(db));
@@ -352,11 +348,7 @@
 	{
 		char *stmt = "SELECT \"key\", \"data\", \"metadata\" FROM \"database\";";
 		
-<<<<<<< HEAD
-		int status = sqlite3_prepare_v2(db, stmt, (int)strlen(stmt)+1, &enumerateAllStatement, NULL);
-=======
 		int status = sqlite3_prepare_v2(db, stmt, (int)strlen(stmt)+1, &enumerateRowsStatement, NULL);
->>>>>>> c5a6e6ca
 		if (status != SQLITE_OK)
 		{
 			YDBLogError(@"Error creating '%@': %d %s", NSStringFromSelector(_cmd), status, sqlite3_errmsg(db));
