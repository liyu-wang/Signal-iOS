--- conflicted
+++ resolved
@@ -119,8 +119,6 @@
 	return self;
 }
 
-<<<<<<< HEAD
-=======
 /**
  * DEPRECATED
  * Use method initWithColumnNames:handler: instead.
@@ -166,16 +164,7 @@
 	return [self initWithColumnNames:inColumnNames options:inOptions handler:handler versionTag:inVersionTag];
 }
 
-/**
- * Subclasses must implement this method.
- * This method is called during the view registration process to enusre the extension supports the database config.
-**/
-- (BOOL)supportsDatabase:(YapDatabase *)database withRegisteredExtensions:(NSDictionary *)registeredExtensions
-{
-	return YES;
-}
 
->>>>>>> e3ff0dcb
 - (YapDatabaseExtensionConnection *)newConnection:(YapDatabaseConnection *)databaseConnection
 {
 	return [[YapDatabaseFullTextSearchConnection alloc] initWithFTS:self databaseConnection:databaseConnection];
